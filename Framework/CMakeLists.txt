# ---- Files ----

set(
  SRCS
  src/MonitorObject.cxx
  src/Quality.cxx
  src/ObjectsManager.cxx
  src/Checker.cxx
  src/CheckerFactory.cxx
  src/CheckInterface.cxx
  src/DatabaseFactory.cxx
  src/CcdbDatabase.cxx
  src/InformationService.cxx
  src/InformationServiceDump.cxx
  src/TaskRunner.cxx
  src/TaskRunnerFactory.cxx
  src/TaskInterface.cxx
  src/RepositoryBenchmark.cxx
  src/HistoMerger.cxx
  src/InfrastructureGenerator.cxx
  src/runnerUtils.h
  src/ServiceDiscovery.cxx
)

set(
  HEADERS # needed for the dictionary generation
  include/QualityControl/MonitorObject.h
  include/QualityControl/Quality.h
  include/QualityControl/CheckInterface.h
  include/QualityControl/Checker.h
  include/QualityControl/CheckerFactory.h
  include/QualityControl/DatabaseInterface.h
  include/QualityControl/CcdbDatabase.h
  include/QualityControl/ServiceDiscovery.h
  include/QualityControl/TaskRunner.h
  include/QualityControl/TaskRunnerFactory.h
  include/QualityControl/HistoMerger.h
  include/QualityControl/InfrastructureGenerator.h
)

if(ENABLE_MYSQL)
  list(APPEND SRCS src/MySqlDatabase.cxx)
endif()

# Produce the final Version.h using template Version.h.in and substituting variables. We don't want to polute our source
# tree with it, thus putting it in binary tree.
configure_file(
  "include/QualityControl/Version.h.in" "${CMAKE_CURRENT_BINARY_DIR}/include/${MODULE_NAME}/Version.h" @ONLY
)

# ---- ROOT dictionary ----

# ROOT dictionary the following root macros expect include dirs to be set as directory property TODO how to generate
# this automatically ? ? ?
get_directory_property(include_dirs INCLUDE_DIRECTORIES)
list(APPEND include_dirs "${CMAKE_CURRENT_SOURCE_DIR}/include")
get_target_property(config_inc_dir AliceO2::Configuration INTERFACE_INCLUDE_DIRECTORIES)
list(APPEND include_dirs "${config_inc_dir}")
get_target_property(arrow_inc_dir Arrow::Arrow INTERFACE_INCLUDE_DIRECTORIES)
list(APPEND include_dirs "${arrow_inc_dir}")
get_target_property(monitoring_inc_dir AliceO2::Monitoring INTERFACE_INCLUDE_DIRECTORIES)
list(APPEND include_dirs "${monitoring_inc_dir}")
get_target_property(infologger_inc_dir AliceO2::InfoLogger INTERFACE_INCLUDE_DIRECTORIES)
list(APPEND include_dirs "${infologger_inc_dir}")
get_target_property(o2_inc_dir AliceO2::AliceO2 INTERFACE_INCLUDE_DIRECTORIES)
list(APPEND include_dirs "${o2_inc_dir}")
get_target_property(common_inc_dir AliceO2::Common INTERFACE_INCLUDE_DIRECTORIES)
list(APPEND include_dirs "${common_inc_dir}")
get_target_property(boost_inc_dir Boost::container INTERFACE_INCLUDE_DIRECTORIES)
list(APPEND include_dirs "${boost_inc_dir}")
get_target_property(fairlogger_inc_dir FairLogger::FairLogger INTERFACE_INCLUDE_DIRECTORIES)
list(APPEND include_dirs "${fairlogger_inc_dir}")
list(APPEND include_dirs "${FAIRROOT_INCLUDE_DIR}")
list(APPEND include_dirs "${FairMQ_INCDIR}")
list(APPEND include_dirs "${FairMQ_INCDIR}/fairmq")
list(REMOVE_DUPLICATES include_dirs)
include_directories(${include_dirs})

set(dict "QualityControlDict")
set(dict_src ${CMAKE_CURRENT_BINARY_DIR}/${dict}.cxx)
set_source_files_properties(${dict_src} PROPERTIES COMPILE_FLAGS "-Wno-old-style-cast")
set_source_files_properties(${dict_src} PROPERTIES GENERATED TRUE)

root_generate_dictionary("${dict}" ${HEADERS} LINKDEF include/QualityControl/LinkDef.h)

# TODO review how and what to install for dictionary
install(
  FILES ${CMAKE_CURRENT_BINARY_DIR}/lib${dict}_rdict.pcm ${CMAKE_CURRENT_BINARY_DIR}/lib${dict}.rootmap
  DESTINATION ${CMAKE_INSTALL_LIBDIR}
)

# ---- Library ----

add_library(QualityControl SHARED ${SRCS} QualityControlDict.cxx)

target_include_directories(
  QualityControl
  PUBLIC $<INSTALL_INTERFACE:include> $<BUILD_INTERFACE:${CMAKE_CURRENT_SOURCE_DIR}/include>
  PRIVATE ${CMAKE_CURRENT_SOURCE_DIR}/src
)

target_link_libraries(
  QualityControl
  PUBLIC
    Boost::boost
    FairLogger::FairLogger
    FairMQ::FairMQ
    ROOT::Hist
    AliceO2::Common
    AliceO2::InfoLogger
    AliceO2::Monitoring
    AliceO2::Configuration
    ROOT::Net
    AliceO2::AliceO2
    Boost::container
  PRIVATE
    Boost::system
    $<$<BOOL:${ENABLE_MYSQL}>:MySQL::MySQL>
    $<$<BOOL:${ENABLE_MYSQL}>:ROOT::RMySQL>
    ROOT::Gui
    CURL::CURL
)

target_compile_definitions(QualityControl
  PRIVATE
  $<$<BOOL:${ENABLE_MYSQL}>:_WITH_MYSQL>
)

# ---- Executables ----

set(
  EXE_SRCS
  src/runInformationService.cxx
  src/runInformationServiceDump.cxx
  src/runBasic.cxx
  src/runAdvanced.cxx
  src/runReadout.cxx
  src/runMergerTest.cxx
  src/runReadoutForDataDump.cxx
  src/runRepositoryBenchmark.cxx
)

set(
  EXE_NAMES
  o2-qc-info-service
  o2-qc-info-service-dump
  o2-qc-run-basic
  o2-qc-run-advanced
  o2-qc-run-readout
  o2-qc-run-merger-test
  o2-qc-run-readout-for-data-dump
  o2-qc-repository-benchmark
)

# These were the original names before the convention changed.
# We will get rid of them but for the time being we want to create symlinks to avoid confusion.
set(
  EXE_OLD_NAMES
  qcInfoService
  qcInfoServiceDump
  qcRunBasic
  qcRunAdvanced
  qcRunReadout
  runMergerTest
  qcRunReadoutForDataDump
  repositoryBenchmark
)

# As per https://stackoverflow.com/questions/35765106/symbolic-links-cmake
macro(install_symlink filepath sympath)
  install(CODE "execute_process(COMMAND ${CMAKE_COMMAND} -E create_symlink ${filepath} ${sympath})")
  install(CODE "message(\"-- Created symlink: ${sympath} -> ${filepath}\")")
endmacro(install_symlink)

list(LENGTH EXE_SRCS count)
math(EXPR count "${count}-1")
foreach(i RANGE ${count})
  list(GET EXE_SRCS ${i} src)
  list(GET EXE_NAMES ${i} name)
  list(GET EXE_OLD_NAMES ${i} oldname)
  add_executable(${name} ${src})
<<<<<<< HEAD
  target_link_libraries(${name} PRIVATE QualityControl)
  install_symlink(${CMAKE_INSTALL_FULL_BINDIR}/${name} ${CMAKE_INSTALL_FULL_BINDIR}/${oldname})
=======
  target_link_libraries(${name} PRIVATE QualityControl CURL::CURL)
>>>>>>> 4f172db5
endforeach()

# ---- Gui ----

set(DATADUMP "")
if(GLFW_FOUND)
  set(DATADUMP "o2-qc-data-dump")

  set(
    GUI_SRCS
    src/imgui/imgui.cpp
    src/imgui/imgui_draw.cpp
    src/imgui/imgui_impl_glfw_gl3.cpp
    src/imgui/gl3w.c
    src/imgui/imgui_widgets.cpp
    src/imgui/imgui_demo.cpp
    src/imgui/BaseGui.cxx
    src/DataDumpGui.cxx
    src/runDataDump.cxx
  )

  add_executable(${DATADUMP} ${GUI_SRCS})

  target_link_libraries(${DATADUMP} PRIVATE QualityControl GLFW::GLFW)
else()
  message(STATUS "GLFW not found, ${DATADUMP} will not be built")
endif()

# ---- Tests ----

set(
  TEST_SRCS
  test/testDbFactory.cxx
  test/testMonitorObject.cxx
  test/testPublisher.cxx
  test/testQcInfoLogger.cxx
  test/testInfrastructureGenerator.cxx
  test/testQCTask.cxx
  test/testQuality.cxx
)

foreach(test ${TEST_SRCS})
  get_filename_component(test_name ${test} NAME)
  string(REGEX REPLACE ".cxx" "" test_name ${test_name})

  add_executable(${test_name} ${test})
  target_link_libraries(${test_name} PRIVATE QualityControl Boost::unit_test_framework )
  add_test(NAME ${test_name} COMMAND ${test_name})
  set_tests_properties(${test_name} PROPERTIES TIMEOUT 60)
endforeach()

install(
  FILES
  test/testQCFactory.json
  DESTINATION test
)

# ---- Install ----

# Build targets with install rpath on Mac to dramatically speed up installation
# https://gitlab.kitware.com/cmake/community/wikis/doc/cmake/RPATH-handling
set(CMAKE_INSTALL_RPATH_USE_LINK_PATH TRUE)
list(FIND CMAKE_PLATFORM_IMPLICIT_LINK_DIRECTORIES "${CMAKE_INSTALL_PREFIX}/${CMAKE_INSTALL_LIBDIR}" isSystemDir)
if(CMAKE_SYSTEM_NAME STREQUAL "Darwin")
  if("${isSystemDir}" STREQUAL "-1")
    set(CMAKE_INSTALL_RPATH "@loader_path/../${CMAKE_INSTALL_LIBDIR}")
  endif()
  set(CMAKE_BUILD_WITH_INSTALL_RPATH TRUE)
endif()
unset(isSystemDir)

# Install library and binaries
install(
  TARGETS QualityControl ${EXE_NAMES} ${DATADUMP}
  EXPORT QualityControlTargets
  LIBRARY DESTINATION ${CMAKE_INSTALL_LIBDIR}
  ARCHIVE DESTINATION ${CMAKE_INSTALL_LIBDIR}
  RUNTIME DESTINATION ${CMAKE_INSTALL_BINDIR}
)

# Install headers
install(DIRECTORY ${CMAKE_CURRENT_SOURCE_DIR}/include/QualityControl DESTINATION "${CMAKE_INSTALL_INCLUDEDIR}")

# Create version file
include(CMakePackageConfigHelpers)
write_basic_package_version_file(
        "${CMAKE_CURRENT_BINARY_DIR}/cmake/QualityControlConfigVersion.cmake"
        VERSION ${PACKAGE_VERSION}
        COMPATIBILITY AnyNewerVersion
)

# Export targets
install(
  EXPORT QualityControlTargets
  FILE QualityControlTargets.cmake
  NAMESPACE QualityControl::
  DESTINATION ${CMAKE_INSTALL_LIBDIR}/cmake/QualityControl
)

# Configure and install Config files
configure_package_config_file(
  ../cmake/QualityControlConfig.cmake.in
  ${CMAKE_CURRENT_BINARY_DIR}/cmake/QualityControlConfig.cmake
  INSTALL_DESTINATION
  "${CMAKE_INSTALL_LIBDIR}/cmake/QualityControl"
  PATH_VARS
  CMAKE_INSTALL_PREFIX
)

install(
  FILES
    "${CMAKE_CURRENT_BINARY_DIR}/cmake/QualityControlConfig.cmake"
    "${CMAKE_CURRENT_BINARY_DIR}/cmake/QualityControlConfigVersion.cmake"
  DESTINATION ${CMAKE_INSTALL_LIBDIR}/cmake/QualityControl
)

# ---- Extra scripts ----

install(PROGRAMS script/o2-qc-database-setup.sh DESTINATION bin)
install(
  FILES
    example-default.json
    alfa.json
    dataDump.json
  DESTINATION etc
)
install(
  FILES
    basic.json
    basic-no-sampling.json
    advanced.json
    readout.json
    readout-no-sampling.json
    readoutForDataDump.json
  DESTINATION etc
)
install(
  PROGRAMS
    script/RepoCleaner/1_per_hour.py
    script/RepoCleaner/Ccdb.py
    script/RepoCleaner/repoCleaner.py
  DESTINATION
    bin
)
install(
  FILES
    script/RepoCleaner/config.yaml
  DESTINATION
    etc
)<|MERGE_RESOLUTION|>--- conflicted
+++ resolved
@@ -179,12 +179,8 @@
   list(GET EXE_NAMES ${i} name)
   list(GET EXE_OLD_NAMES ${i} oldname)
   add_executable(${name} ${src})
-<<<<<<< HEAD
-  target_link_libraries(${name} PRIVATE QualityControl)
+  target_link_libraries(${name} PRIVATE QualityControl CURL::CURL)
   install_symlink(${CMAKE_INSTALL_FULL_BINDIR}/${name} ${CMAKE_INSTALL_FULL_BINDIR}/${oldname})
-=======
-  target_link_libraries(${name} PRIVATE QualityControl CURL::CURL)
->>>>>>> 4f172db5
 endforeach()
 
 # ---- Gui ----
