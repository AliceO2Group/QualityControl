--- conflicted
+++ resolved
@@ -94,12 +94,8 @@
   src/Timekeeper.cxx
   src/TimekeeperSynchronous.cxx
   src/TimekeeperAsynchronous.cxx
-<<<<<<< HEAD
-  src/WorkflowType.cxx)
-=======
+  src/WorkflowType.cxx
   src/TimekeeperFactory.cxx)
->>>>>>> ae7a4a99
-
 
 target_include_directories(
   O2QualityControl
