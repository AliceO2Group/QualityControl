--- conflicted
+++ resolved
@@ -122,11 +122,8 @@
 
 set(EXE_SRCS
     src/runDataProducer.cxx
-<<<<<<< HEAD
     src/runFileReader.cxx
-=======
     src/runDataProducerExample.cxx
->>>>>>> 9e9c6f95
     src/runQC.cxx
     src/runBasic.cxx
     src/runTPCQCPID.cxx
@@ -139,11 +136,8 @@
 
 set(EXE_NAMES
     o2-qc-run-producer
-<<<<<<< HEAD
     o2-qc-run-file-reader
-=======
     o2-qc-run-producer-basic
->>>>>>> 9e9c6f95
     o2-qc
     o2-qc-run-basic
     o2-qc-run-tpcpid
@@ -158,11 +152,8 @@
 # of them but for the time being we want to create symlinks to avoid confusion.
 set(EXE_OLD_NAMES
     qcRunProducer
-<<<<<<< HEAD
     qcRunFileReader
-=======
     o2-qc-run-producer-basic
->>>>>>> 9e9c6f95
     o2-qc-run-qc
     qcRunBasic
     qcRunTPCPID
