--- conflicted
+++ resolved
@@ -124,10 +124,7 @@
 set(EXE_SRCS
     src/runDataProducer.cxx
     src/runFileReader.cxx
-<<<<<<< HEAD
-=======
     src/runDataProducerExample.cxx
->>>>>>> 522982fb
     src/runQC.cxx
     src/runBasic.cxx
     src/runAdvanced.cxx
@@ -141,10 +138,7 @@
 set(EXE_NAMES
     o2-qc-run-producer
     o2-qc-run-file-reader
-<<<<<<< HEAD
-=======
     o2-qc-run-producer-basic
->>>>>>> 522982fb
     o2-qc
     o2-qc-run-basic
     o2-qc-run-advanced
@@ -160,10 +154,7 @@
 set(EXE_OLD_NAMES
     qcRunProducer
     qcRunFileReader
-<<<<<<< HEAD
-=======
     o2-qc-run-producer-basic
->>>>>>> 522982fb
     o2-qc-run-qc
     qcRunBasic
     qcRunAdvanced
