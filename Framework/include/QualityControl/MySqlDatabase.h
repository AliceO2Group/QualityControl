--- conflicted
+++ resolved
@@ -45,16 +45,11 @@
   std::string retrieveMOJson(std::string taskName, std::string objectName, long timestamp = 0) override;
   // QualityObject
   void storeQO(std::shared_ptr<o2::quality_control::core::QualityObject> q) override;
-<<<<<<< HEAD
-  std::shared_ptr<o2::quality_control::core::QualityObject> retrieveQO(std::string checkerName, long timestamp = 0) override;
-  std::string retrieveQOJson(std::string checkName, long timestamp = 0) override;
+  std::shared_ptr<o2::quality_control::core::QualityObject> retrieveQO(std::string qoPath, long timestamp = 0) override;
+  std::string retrieveQOJson(std::string qoPath, long timestamp = 0) override;
   // General
   std::shared_ptr<TObject> retrieveTObject(std::string path, long timestamp) override;
   std::string retrieveJson(std::string path, long timestamp = 0) override;
-=======
-  std::shared_ptr<o2::quality_control::core::QualityObject> retrieveQO(std::string qoPath, long timestamp = 0) override;
-  std::string retrieveQOJson(std::string qoPath, long timestamp = 0) override;
->>>>>>> 4b3bc69d
 
   void disconnect() override;
   std::vector<std::string> getPublishedObjectNames(std::string taskName) override;
