--- conflicted
+++ resolved
@@ -114,13 +114,8 @@
   void setTaskStoreSet(std::unordered_set<std::string> storeSet) { mInputStoreSet = storeSet; }
   std::string getDeviceName() { return mDeviceName; };
 
-<<<<<<< HEAD
-  static framework::DataProcessorLabel getCheckRunnerLabel() { return { "qc-check-runner" }; }
-  static std::string createCheckRunnerIdString() { return "QC-CHECK-RUNNER"; };
-=======
-  static framework::DataProcessorLabel getLabel() { return { "qc-check" }; }
+  static framework::DataProcessorLabel getCheckRunnerLabel() { return { "qc-check" }; }
   static std::string createCheckRunnerIdString() { return "qc-check"; };
->>>>>>> 40c58b39
   static std::string createCheckRunnerName(const std::vector<CheckConfig>& checks);
   static std::string createSinkCheckRunnerName(o2::framework::InputSpec input);
   static std::string createCheckRunnerFacility(std::string deviceName);
