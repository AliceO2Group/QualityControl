// Copyright CERN and copyright holders of ALICE O2. This software is
// distributed under the terms of the GNU General Public License v3 (GPL
// Version 3), copied verbatim in the file "COPYING".
//
// See http://alice-o2.web.cern.ch/license for full licensing information.
//
// In applying this license CERN does not waive the privileges and immunities
// granted to it by virtue of its status as an Intergovernmental Organization
// or submit itself to any jurisdiction.

///
/// \file   ObjectsManager.h
/// \author Barthelemy von Haller
///

#ifndef QC_CORE_OBJECTMANAGER_H
#define QC_CORE_OBJECTMANAGER_H

// QC
#include "QualityControl/MonitorObject.h"
#include "QualityControl/MonitorObjectCollection.h"
#include "QualityControl/TaskConfig.h"
// stl
#include <string>
#include <memory>

class TObject;
class TObjArray;

namespace o2::quality_control::core
{

class ServiceDiscovery;

/// \brief  Keeps the list of encapsulated objects to publish and does the actual publication.
///
/// Keeps a list of the objects to publish, encapsulates them and does the actual publication.
/// Tasks set/get properties of the MonitorObjects via this class.
///
/// \author Barthelemy von Haller
class ObjectsManager
{
 public:
  /**
   * Constructor
   * @param taskConfig The configuration of the task for which we are building this object manager
   * @param noDiscovery If true disables the use of ServiceDiscovery
   */
  explicit ObjectsManager(TaskConfig& taskConfig, bool noDiscovery = false);
  virtual ~ObjectsManager();

  /**
   * Start publishing the object obj, i.e. it will be pushed forward in the workflow at regular intervals.
   * The ownership remains to the caller.
   * @param obj The object to publish.
   * @throws DuplicateObjectError
   */
  void startPublishing(TObject* obj);

  /**
   * Stop publishing this object
   * @param obj
   * @throw ObjectNotFoundError if object is not found.
   */
  void stopPublishing(TObject* obj);

  /**
   * Stop publishing this object
   * @param obj
   * @throw ObjectNotFoundError if object is not found.
   */
  void stopPublishing(const std::string& objectName);

  /**
<<<<<<< HEAD
   * Returns the published MonitorObject specified by its name
   * @param objectName The name of the object to find.
   * @return A pointer to the MonitorObject.
   * @throw ObjectNotFoundError if the object is not found.
   */
=======
   * Check whether an object is already being published
   * @param objectName
   * @return true if the object is already being published
   */
  bool isBeingPublished(const std::string& name);

>>>>>>> 67c512de
  MonitorObject* getMonitorObject(std::string objectName);

  MonitorObjectCollection* getNonOwningArray() const;

  /**
   * \brief Add metadata to a MonitorObject.
   * Add a metadata pair to a MonitorObject. This is propagated to the database.
   * @param objectName Name of the MonitorObject.
   * @param key Key of the metadata.
   * @param value Value of the metadata.
   * @throw ObjectNotFoundError if object is not found.
   */
  void addMetadata(const std::string& objectName, const std::string& key, const std::string& value);

  /**
   * Get the number of objects that have been published.
   * @return an int with the number of objects.
   */
  int getNumberPublishedObjects();

  /**
   * \brief Update the list of objects stored in the Service Discovery.
   * Update the list of objects stored in the Service Discovery.
   */
  void updateServiceDiscovery();

  /**
   * \brief Remove all objects from the ServiceDiscovery.
   * Remove all objects from the ServiceDiscovery even though they still might be published by the task.
   * This is typically used at End of Activity.
   */
  void removeAllFromServiceDiscovery();

 private:
  std::unique_ptr<MonitorObjectCollection> mMonitorObjects;
  TaskConfig& mTaskConfig;
  std::unique_ptr<ServiceDiscovery> mServiceDiscovery;
  bool mUpdateServiceDiscovery;
};

} // namespace o2::quality_control::core

#endif // QC_CORE_OBJECTMANAGER_H<|MERGE_RESOLUTION|>--- conflicted
+++ resolved
@@ -72,20 +72,18 @@
   void stopPublishing(const std::string& objectName);
 
   /**
-<<<<<<< HEAD
-   * Returns the published MonitorObject specified by its name
-   * @param objectName The name of the object to find.
-   * @return A pointer to the MonitorObject.
-   * @throw ObjectNotFoundError if the object is not found.
-   */
-=======
    * Check whether an object is already being published
    * @param objectName
    * @return true if the object is already being published
    */
   bool isBeingPublished(const std::string& name);
 
->>>>>>> 67c512de
+  /**
+   * Returns the published MonitorObject specified by its name
+   * @param objectName The name of the object to find.
+   * @return A pointer to the MonitorObject.
+   * @throw ObjectNotFoundError if the object is not found.
+   */
   MonitorObject* getMonitorObject(std::string objectName);
 
   MonitorObjectCollection* getNonOwningArray() const;
