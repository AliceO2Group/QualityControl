--- conflicted
+++ resolved
@@ -56,16 +56,10 @@
     Int_t runNumber = 0;
   };
 
-<<<<<<< HEAD
   // the three worker methods require a timestamp (ms since epoch) of objects to trend and store.
-  void trendValues(uint64_t timestamp);
-  void storePlots(uint64_t timestamp);
-  void storeTrend(uint64_t timestamp);
-=======
-  void trendValues(repository::DatabaseInterface&);
-  void storePlots(repository::DatabaseInterface&);
-  void storeTrend(repository::DatabaseInterface&);
->>>>>>> 10994ea7
+  void trendValues(uint64_t timestamp, repository::DatabaseInterface&);
+  void storePlots(uint64_t timestamp, repository::DatabaseInterface&);
+  void storeTrend(uint64_t timestamp, repository::DatabaseInterface&);
 
   TrendingTaskConfig mConfig;
   MetaData mMetaData;
