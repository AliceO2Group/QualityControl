--- conflicted
+++ resolved
@@ -142,15 +142,10 @@
   static void generateMergers(framework::WorkflowSpec& workflow,
                               std::string taskName,
                               size_t numberOfLocalMachines,
-<<<<<<< HEAD
-                              double cycleDurationSeconds);
+                              double cycleDurationSeconds,
+                              std::string mergingMode);
   static vector<framework::OutputSpec> generateCheckRunners(framework::WorkflowSpec& workflow, std::string configurationSource);
   static void generateAggregator(framework::WorkflowSpec& workflow, std::string configurationSource, vector<framework::OutputSpec>& checkRunnerOutputs);
-=======
-                              double cycleDurationSeconds,
-                              std::string mergingMode);
-  static void generateCheckRunners(framework::WorkflowSpec& workflow, std::string configurationSource);
->>>>>>> 1ab52368
   static void generatePostProcessing(framework::WorkflowSpec& workflow, std::string configurationSource);
 };
 
