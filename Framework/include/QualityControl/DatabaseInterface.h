// Copyright CERN and copyright holders of ALICE O2. This software is
// distributed under the terms of the GNU General Public License v3 (GPL
// Version 3), copied verbatim in the file "COPYING".
//
// See http://alice-o2.web.cern.ch/license for full licensing information.
//
// In applying this license CERN does not waive the privileges and immunities
// granted to it by virtue of its status as an Intergovernmental Organization
// or submit itself to any jurisdiction.

///
/// \file   DatabaseInterface.h
/// \author Barthelemy von Haller
///

#ifndef QC_REPOSITORY_DATABASEINTERFACE_H
#define QC_REPOSITORY_DATABASEINTERFACE_H

#include <string>
#include <memory>
#include <vector>
#include <unordered_map>

#include "QualityControl/QualityObject.h"
#include "QualityControl/MonitorObject.h"

namespace o2::quality_control::repository
{

/// \brief The interface to the MonitorObject's repository.
///
/// \author Barthélémy von Haller
class DatabaseInterface
{
 public:
  /// Default constructor
  DatabaseInterface() = default;
  /// Destructor
  virtual ~DatabaseInterface() = default;

  /**
   * Connects to the database.
   * For some implementations, this is a noop.
   * @param host
   * @param database
   * @param username
   * @param password
   * @deprecated
   */
  virtual void connect(std::string host, std::string database, std::string username, std::string password) = 0;
  /**
   * Connects to the database.
   * For some implementations, this is a noop.
   * @param config map of values coming from configuration library.
   */
  virtual void connect(const std::unordered_map<std::string, std::string>& config) = 0;

  /**
   * Stores the serialized MonitorObject in the database.
   * @param mo The MonitorObject to serialize and store.
   */
  virtual void storeMO(std::shared_ptr<o2::quality_control::core::MonitorObject> mo) = 0;

  /**
   * Stores the serialized QualityObject in the database.
   * @param qo The QualityObject to serialize and store.
   */
  virtual void storeQO(std::shared_ptr<o2::quality_control::core::QualityObject> qo) = 0;

  /**
   * \brief Look up a monitor object and return it.
   * Look up a monitor object and return it if found or nullptr if not.
   * @deprecated
   */
  virtual std::shared_ptr<o2::quality_control::core::MonitorObject> retrieveMO(std::string taskName, std::string objectName, long timestamp = 0) = 0;
<<<<<<< HEAD
  /**
   * \brief Look up a quality object and return it.
   * Look up a quality object and return it if found or nullptr if not.
   * @deprecated
   */
  virtual std::shared_ptr<o2::quality_control::core::QualityObject> retrieveQO(std::string checkName, long timestamp = 0) = 0;
  /**
   * \brief Look up an object and return it.
   * Look up an object and return it if found or nullptr if not.
   * \param path the path of the object
   * \param timestamp the timestamp to query the object
   */
  virtual std::shared_ptr<TObject> retrieveTObject(std::string path, long timestamp) = 0;
  /**
   * \brief Look up an object and return it.
   * Look up an object and return it if found or nullptr if not.
   * A default timestamp of -1 is used, usually meaning to use the current timestamp.
   * \param path the path of the object
   */
  virtual std::shared_ptr<TObject> retrieveTObject(std::string path)
  {
    return retrieveTObject(path, -1);
  }
=======
  virtual std::shared_ptr<o2::quality_control::core::QualityObject> retrieveQO(std::string qoPath, long timestamp = 0) = 0;
>>>>>>> 4b3bc69d

  /**
   * \brief Look up a monitor object and return it in JSON format.
   * Look up a monitor object and return it in JSON format if found or an empty string if not.
   * @deprecated
   */
  virtual std::string retrieveMOJson(std::string taskName, std::string objectName, long timestamp = 0) = 0;
<<<<<<< HEAD
  /**
   * \brief Look up a quality object and return it in JSON format.
   * Look up a quality object and return it in JSON format if found or an empty string if not.
   * @deprecated
   */
  virtual std::string retrieveQOJson(std::string checkName, long timestamp = 0) = 0;
  /**
   * \brief Look up an object and return it in JSON format.
   * Look up an object and return it in JSON format if found or an empty string if not.
   * \param path the path of the object
   * \param timestamp the timestamp to query the object
   */
  virtual std::string retrieveJson(std::string path, long timestamp) = 0;
  /**
   * \brief Look up an object and return it in JSON format.
   * Look up an object and return it in JSON format if found or an empty string if not.
   * A default timestamp of -1 is used, usually meaning to use the current timestamp.
   * \param path the path to the object
   */
  virtual std::string retrieveJson(std::string path)
  {
    return retrieveJson(path, -1);
  }

=======
  virtual std::string retrieveQOJson(std::string qoPath, long timestamp = 0) = 0;
>>>>>>> 4b3bc69d
  virtual void disconnect() = 0;
  /**
   * \brief Prepare the container, such as a table in a relational database, that will contain the MonitorObject's for
   * the given Task. If the container already exists, we do nothing.
   */
  virtual void prepareTaskDataContainer(std::string taskName) = 0;
  virtual std::vector<std::string> getPublishedObjectNames(std::string taskName) = 0;
  /**
   * Delete all versions of a given object
   * @param taskName Task sending the object
   * @param objectName Name of the object
   */
  virtual void truncate(std::string taskName, std::string objectName) = 0;
};

} // namespace o2::quality_control::repository

#endif /* QC_REPOSITORY_DATABASEINTERFACE_H */<|MERGE_RESOLUTION|>--- conflicted
+++ resolved
@@ -73,13 +73,12 @@
    * @deprecated
    */
   virtual std::shared_ptr<o2::quality_control::core::MonitorObject> retrieveMO(std::string taskName, std::string objectName, long timestamp = 0) = 0;
-<<<<<<< HEAD
   /**
    * \brief Look up a quality object and return it.
    * Look up a quality object and return it if found or nullptr if not.
    * @deprecated
    */
-  virtual std::shared_ptr<o2::quality_control::core::QualityObject> retrieveQO(std::string checkName, long timestamp = 0) = 0;
+  virtual std::shared_ptr<o2::quality_control::core::QualityObject> retrieveQO(std::string qoPath, long timestamp = 0) = 0;
   /**
    * \brief Look up an object and return it.
    * Look up an object and return it if found or nullptr if not.
@@ -97,9 +96,6 @@
   {
     return retrieveTObject(path, -1);
   }
-=======
-  virtual std::shared_ptr<o2::quality_control::core::QualityObject> retrieveQO(std::string qoPath, long timestamp = 0) = 0;
->>>>>>> 4b3bc69d
 
   /**
    * \brief Look up a monitor object and return it in JSON format.
@@ -107,13 +103,12 @@
    * @deprecated
    */
   virtual std::string retrieveMOJson(std::string taskName, std::string objectName, long timestamp = 0) = 0;
-<<<<<<< HEAD
   /**
    * \brief Look up a quality object and return it in JSON format.
    * Look up a quality object and return it in JSON format if found or an empty string if not.
    * @deprecated
    */
-  virtual std::string retrieveQOJson(std::string checkName, long timestamp = 0) = 0;
+  virtual std::string retrieveQOJson(std::string qoPath, long timestamp = 0) = 0;
   /**
    * \brief Look up an object and return it in JSON format.
    * Look up an object and return it in JSON format if found or an empty string if not.
@@ -132,9 +127,6 @@
     return retrieveJson(path, -1);
   }
 
-=======
-  virtual std::string retrieveQOJson(std::string qoPath, long timestamp = 0) = 0;
->>>>>>> 4b3bc69d
   virtual void disconnect() = 0;
   /**
    * \brief Prepare the container, such as a table in a relational database, that will contain the MonitorObject's for
