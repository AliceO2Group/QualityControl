--- conflicted
+++ resolved
@@ -26,13 +26,9 @@
 /// generates both local and remote topologies, as it is the usual use-case for local development.
 
 #include <Framework/DataSampling.h>
-<<<<<<< HEAD
-
-=======
 #include "QualityControl/InfrastructureGenerator.h"
 
 using namespace o2;
->>>>>>> d051de2c
 using namespace o2::framework;
 
 void customize(std::vector<ConfigParamSpec>& workflowOptions)
@@ -50,8 +46,6 @@
     ConfigParamSpec{ "remote", VariantType::Bool, false, { "Creates only the remote part of the QC topology." } });
 }
 
-<<<<<<< HEAD
-=======
 void customize(std::vector<CompletionPolicy>& policies)
 {
   DataSampling::CustomizeInfrastructure(policies);
@@ -63,16 +57,9 @@
   DataSampling::CustomizeInfrastructure(policies);
 }
 
-#include <FairLogger.h>
->>>>>>> d051de2c
-#include <memory>
 #include <fairlogger/Logger.h>
-
 #include <Framework/runDataProcessing.h>
 
-#include "QualityControl/Checker.h"
-
-using namespace o2::quality_control::checker;
 using namespace std::chrono;
 
 WorkflowSpec defineDataProcessing(const ConfigContext& config)
