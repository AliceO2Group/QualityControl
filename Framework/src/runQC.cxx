--- conflicted
+++ resolved
@@ -177,13 +177,9 @@
 
         if (!config.options().get<bool>("no-data-sampling")) {
           ILOG(Info, Support) << "Generating Data Sampling" << ENDM;
-<<<<<<< HEAD
-          DataSampling::GenerateInfrastructure(specs, qcConfigurationSource, 1, host);
-=======
           auto configInterface = ConfigurationFactory::getConfiguration(qcConfigurationSource);
           auto dataSamplingTree = configInterface->getRecursive("dataSamplingPolicies");
-          DataSampling::GenerateInfrastructure(specs, dataSamplingTree);
->>>>>>> fafa07a6
+          DataSampling::GenerateInfrastructure(specs, dataSamplingTree, 1, host);
         } else {
           ILOG(Info, Support) << "Omitting Data Sampling" << ENDM;
         }
