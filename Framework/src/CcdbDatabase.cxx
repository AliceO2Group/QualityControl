--- conflicted
+++ resolved
@@ -134,24 +134,15 @@
   TObject* object = ccdbApi.retrieveFromTFile(path, metadata, when);
   if (object == nullptr) {
     // We could not open a TFile we should now try to open an object directly serialized
-<<<<<<< HEAD
-    object = ccdbApi.retrieve(fullPath, metadata, when);
-    ILOG(Debug) << "We could retrieve the object " << fullPath << " as a streamed object." << ENDM;
-=======
     object = ccdbApi.retrieve(path, metadata, when);
-    LOG(DEBUG) << "We could retrieve the object " << path << " as a streamed object.";
->>>>>>> d7df4112
+    ILOG(Debug) << "We could retrieve the object " << path << " as a streamed object." << ENDM;
     if (object == nullptr) {
       return nullptr;
     }
   }
   std::shared_ptr<core::MonitorObject> mo(dynamic_cast<core::MonitorObject*>(object));
   if (mo == nullptr) {
-<<<<<<< HEAD
-    ILOG(Error) << "Could not cast the object " << fullPath << " to MonitorObject" << ENDM;
-=======
-    LOG(ERROR) << "Could not cast the object " << taskName << "/" << objectName << " to MonitorObject";
->>>>>>> d7df4112
+    ILOG(Error) << "Could not cast the object " << taskName << "/" << objectName << " to MonitorObject" << ENDM;
   }
   return mo;
 }
