// Copyright CERN and copyright holders of ALICE O2. This software is
// distributed under the terms of the GNU General Public License v3 (GPL
// Version 3), copied verbatim in the file "COPYING".
//
// See http://alice-o2.web.cern.ch/license for full licensing information.
//
// In applying this license CERN does not waive the privileges and immunities
// granted to it by virtue of its status as an Intergovernmental Organization
// or submit itself to any jurisdiction.

///
/// \file    runBasic.cxx
/// \author  Piotr Konopka
///
/// \brief This is an executable showing QC Task's usage in Data Processing Layer.
///
/// This is an executable showing QC Task's usage in Data Processing Layer. The workflow consists of data producer,
/// which generates arrays of random size and content. Its output is dispatched to QC task using Data Sampling
/// infrastructure. QC Task runs exemplary user code located in SkeletonDPL. The checker performes a simple check of
/// the histogram shape and colorizes it. The resulting histogram contents are shown in logs by printer.
///
/// QC task and Checker are instantiated by respectively TaskFactory and CheckerFactory,
/// which use preinstalled config file, that can be found in
/// ${QUALITYCONTROL_ROOT}/etc/qcTaskDplConfig.json or Framework/qcTaskDplConfig.json (original one).
///
/// To launch it, build the project, load the environment and run the executable:
///   \code{.sh}
///   > aliBuild build QualityControl --defaults o2
///   > alienv enter QualityControl/latest
///   > runTaskDPL
///   \endcode
/// If you have glfw installed, you should see a window with the workflow visualization and sub-windows for each Data
/// Processor where their logs can be seen. The processing will continue until the main window it is closed. Regardless
/// of glfw being installed or not, in the terminal all the logs will be shown as well.

#include "Framework/DataSampling.h"
using namespace o2::framework;

void customize(std::vector<CompletionPolicy>& policies)
{
  DataSampling::CustomizeInfrastructure(policies);
}

void customize(std::vector<ChannelConfigurationPolicy>& policies)
{
  DataSampling::CustomizeInfrastructure(policies);
}

void customize(std::vector<ConfigParamSpec>& workflowOptions)
{
  workflowOptions.push_back(
    ConfigParamSpec{ "no-data-sampling", VariantType::Bool, false, { "Skips data sampling, connects directly the task to the producer." } });
}

#include <FairLogger.h>
#include <TH1F.h>
#include <memory>
#include <random>

#include "Framework/runDataProcessing.h"

#include "QualityControl/Checker.h"
#include "QualityControl/InfrastructureGenerator.h"
<<<<<<< HEAD
#include "runnerUtils.h"
=======
#include "ExamplePrinterSpec.h"
>>>>>>> b7ec8e00

using namespace o2;
using namespace o2::framework;
using namespace o2::quality_control::checker;
using namespace std::chrono;

WorkflowSpec defineDataProcessing(const ConfigContext& config)
{
  WorkflowSpec specs;
  bool noDS = config.options().get<bool>("no-data-sampling");

  // The producer to generate some data in the workflow
  DataProcessorSpec producer{
    "producer",
    Inputs{},
    Outputs{
      { "ITS", "RAWDATA", 0, Lifetime::Timeframe }
    },
    AlgorithmSpec{
      (AlgorithmSpec::InitCallback) [](InitContext&) {
        std::default_random_engine generator(11);
        return (AlgorithmSpec::ProcessCallback) [generator](ProcessingContext& processingContext) mutable {
          usleep(100000);
          size_t length = generator() % 10000;
          auto data = processingContext.outputs().make<char>(Output{ "ITS", "RAWDATA", 0, Lifetime::Timeframe },
                                                             length);
          for (auto&& item : data) {
            item = static_cast<char>(generator());
          }
        };
      }
    }
  };

  specs.push_back(producer);

  std::string filename = !noDS ? "basic.json" : "basic-no-sampling.json";
  const std::string qcConfigurationSource = std::string("json://") + getenv("QUALITYCONTROL_ROOT") + "/etc/" + filename;
  LOG(INFO) << "Using config file '" << qcConfigurationSource << "'";

  // Generation of Data Sampling infrastructure
  DataSampling::GenerateInfrastructure(specs, qcConfigurationSource);

  // Generation of the QC topology (one task, one checker in this case)
  quality_control::generateRemoteInfrastructure(specs, qcConfigurationSource);

  // Finally the printer
  DataProcessorSpec printer{
    "printer",
    Inputs{
<<<<<<< HEAD
      { "checked-mo", "QC", Checker::createCheckerDataDescription(getFirstTaskName(qcConfigurationSource)), 0 }
    },
=======
      { "checked-mo", "QC", Checker::createCheckerDataDescription("QcTask"), 0 } },
>>>>>>> b7ec8e00
    Outputs{},
    adaptFromTask<o2::quality_control::example::ExamplePrinterSpec>()
  };
  specs.push_back(printer);

  return specs;
}<|MERGE_RESOLUTION|>--- conflicted
+++ resolved
@@ -61,11 +61,8 @@
 
 #include "QualityControl/Checker.h"
 #include "QualityControl/InfrastructureGenerator.h"
-<<<<<<< HEAD
 #include "runnerUtils.h"
-=======
 #include "ExamplePrinterSpec.h"
->>>>>>> b7ec8e00
 
 using namespace o2;
 using namespace o2::framework;
@@ -116,12 +113,8 @@
   DataProcessorSpec printer{
     "printer",
     Inputs{
-<<<<<<< HEAD
       { "checked-mo", "QC", Checker::createCheckerDataDescription(getFirstTaskName(qcConfigurationSource)), 0 }
     },
-=======
-      { "checked-mo", "QC", Checker::createCheckerDataDescription("QcTask"), 0 } },
->>>>>>> b7ec8e00
     Outputs{},
     adaptFromTask<o2::quality_control::example::ExamplePrinterSpec>()
   };
