--- conflicted
+++ resolved
@@ -108,12 +108,10 @@
 
 void ObjectsManager::stopPublishing(TObject* object)
 {
-<<<<<<< HEAD
-  if (object) {
-    stopPublishing(object->GetName());
-  } else {
+  if (!object) {
     ILOG(Warning, Support) << "A nullptr provided to ObjectManager::stopPublishing" << ENDM;
-=======
+    return;
+  }
   // We look for the MonitorObject which observes the provided object by comparing its address
   // This way, we avoid invoking any methods of the provided object, thus we can stop publishing it even after it is deleted
   TObject* objectToRemove = nullptr;
@@ -126,7 +124,6 @@
   }
   if (objectToRemove) {
     mMonitorObjects->Remove(objectToRemove);
->>>>>>> 79985383
   }
 }
 
