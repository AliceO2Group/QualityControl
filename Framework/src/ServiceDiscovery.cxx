// Copyright CERN and copyright holders of ALICE O2. This software is
// distributed under the terms of the GNU General Public License v3 (GPL
// Version 3), copied verbatim in the file "COPYING".
//
// See http://alice-o2.web.cern.ch/license for full licensing information.
//
// In applying this license CERN does not waive the privileges and immunities
// granted to it by virtue of its status as an Intergovernmental Organization
// or submit itself to any jurisdiction.

///
/// \author Adam Wegrzynek <adam.wegrzynek@cern.ch>
///

#include "QualityControl/ServiceDiscovery.h"
#include "QualityControl/QcInfoLogger.h"
#include <string>
#include <boost/asio.hpp>
#include <boost/property_tree/ptree.hpp>
#include <boost/property_tree/json_parser.hpp>
#include <boost/algorithm/string/split.hpp>
#include <boost/algorithm/string.hpp>

namespace o2::quality_control::core
{

ServiceDiscovery::ServiceDiscovery(const std::string& url, const std::string& name, const std::string& id, const std::string& healthEndpoint)
  : curlHandle(initCurl(), &ServiceDiscovery::deleteCurl), mConsulUrl(url), mName(name), mId(id), mHealthEndpoint(healthEndpoint)
{
  // parameter check
  if (mHealthEndpoint.find(':') == std::string::npos) {
    mHealthEndpoint = GetDefaultUrl();
  }

  mHealthThread = std::thread([=] { runHealthServer(std::stoi(mHealthEndpoint.substr(mHealthEndpoint.find(":") + 1))); });
  _register("");
}

ServiceDiscovery::~ServiceDiscovery()
{
  mThreadRunning = false;
  if (mHealthThread.joinable()) {
    mHealthThread.join();
  }
  deregister();
}

CURL* ServiceDiscovery::initCurl()
{
  CURLcode globalInitResult = curl_global_init(CURL_GLOBAL_ALL);
  if (globalInitResult != CURLE_OK) {
    throw std::runtime_error(std::string("cURL init") + curl_easy_strerror(globalInitResult));
  }
  CURL* curl = curl_easy_init();
  curl_easy_setopt(curl, CURLOPT_CONNECTTIMEOUT, 2);
  curl_easy_setopt(curl, CURLOPT_TIMEOUT, 2);
  curl_easy_setopt(curl, CURLOPT_CUSTOMREQUEST, "PUT");
  curl_easy_setopt(curl, CURLOPT_TCP_KEEPIDLE, 120L);
  curl_easy_setopt(curl, CURLOPT_TCP_KEEPINTVL, 60L);
  FILE* devnull = fopen("/dev/null", "w+");
  curl_easy_setopt(curl, CURLOPT_WRITEDATA, devnull);
  return curl;
}

void ServiceDiscovery::_register(const std::string& objects)
{
  boost::property_tree::ptree pt;
  if (!objects.empty()) {
    std::vector<std::string> objectsVec;
    boost::split(objectsVec, objects, boost::is_any_of(","), boost::token_compress_on);
    boost::property_tree::ptree tag, tags;
    for (auto& object : objectsVec) {
      tag.put("", object);
      tags.push_back(std::make_pair("", tag));
    }
    pt.add_child("Tags", tags);
  }

  boost::property_tree::ptree checks, check;
  check.put("Name", "Health check " + mId);
  check.put("Interval", "5s");
  check.put("DeregisterCriticalServiceAfter", "1m");
  check.put("TCP", mHealthEndpoint);
  checks.push_back(std::make_pair("", check));

  pt.put("Name", mName);
  pt.put("ID", mId);
  pt.add_child("Checks", checks);

  std::stringstream ss;
  boost::property_tree::json_parser::write_json(ss, pt);

  send("/v1/agent/service/register", ss.str());
  ILOG(Info, Devel) << "Registration to ServiceDiscovery: " << objects << ENDM;
}

void ServiceDiscovery::deregister()
{
  send("/v1/agent/service/deregister/" + mId, "");
  ILOG(Info, Devel) << "Deregistration from ServiceDiscovery" << ENDM;
}

void ServiceDiscovery::runHealthServer(unsigned int port)
{
  using boost::asio::ip::tcp;
  mThreadRunning = true;

  // InfoLogger is not thread safe, we create a new instance for this thread.
  AliceO2::InfoLogger::InfoLogger threadInfoLogger;
  infoContext context;
  context.setField(infoContext::FieldName::Facility, "ServiceDiscovery");
  context.setField(infoContext::FieldName::System, "QC");
  threadInfoLogger.setContext(context);

  try {
    boost::asio::io_service io_service;
    tcp::acceptor acceptor(io_service, tcp::endpoint(tcp::v4(), port));
    boost::asio::deadline_timer timer(io_service);
    while (mThreadRunning) {
      io_service.reset();
      timer.expires_from_now(boost::posix_time::seconds(1));
      timer.async_wait([&](boost::system::error_code ec) {
        if (!ec)
          acceptor.cancel();
      });
      tcp::socket socket(io_service);
      acceptor.async_accept(socket, [&](boost::system::error_code ec) {
        if (!ec)
          timer.cancel();
      });
      std::this_thread::sleep_for(std::chrono::seconds(1));
    }
  } catch (std::exception& e) {
    mThreadRunning = false;
<<<<<<< HEAD
    threadInfoLogger << AliceO2::InfoLogger::InfoLogger::Severity::Error << "ServiceDiscovery::runHealthServer - " << e.what() << ENDM;
=======
    ILOG(Error, Support) << "ServiceDiscovery::runHealthServer - " << e.what() << ENDM;
>>>>>>> dd213abc
  }
}

void ServiceDiscovery::deleteCurl(CURL* curl)
{
  curl_easy_cleanup(curl);
  curl_global_cleanup();
}

void ServiceDiscovery::send(const std::string& path, std::string&& post)
{
  std::string uri = mConsulUrl + path;
  CURLcode response;
  long responseCode;
  CURL* curl = curlHandle.get();
  curl_easy_setopt(curl, CURLOPT_URL, uri.c_str());
  curl_easy_setopt(curl, CURLOPT_POSTFIELDS, post.c_str());
  response = curl_easy_perform(curl);
  curl_easy_getinfo(curl, CURLINFO_RESPONSE_CODE, &responseCode);
  if (response != CURLE_OK) {
    ILOG(Error, Devel) << "ServiceDiscovery::send(...) " << curl_easy_strerror(response) << ENDM;
    ILOG(Error, Devel) << "   URI: " << uri << ENDM;
  }
  if (responseCode < 200 || responseCode > 206) {
    ILOG(Error, Devel) << "ServiceDiscovery::send(...) Response code: " << responseCode << ENDM;
  }
}
} // namespace o2::quality_control::core<|MERGE_RESOLUTION|>--- conflicted
+++ resolved
@@ -132,11 +132,7 @@
     }
   } catch (std::exception& e) {
     mThreadRunning = false;
-<<<<<<< HEAD
     threadInfoLogger << AliceO2::InfoLogger::InfoLogger::Severity::Error << "ServiceDiscovery::runHealthServer - " << e.what() << ENDM;
-=======
-    ILOG(Error, Support) << "ServiceDiscovery::runHealthServer - " << e.what() << ENDM;
->>>>>>> dd213abc
   }
 }
 
