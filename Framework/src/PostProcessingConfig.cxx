// Copyright 2019-2020 CERN and copyright holders of ALICE O2.
// See https://alice-o2.web.cern.ch/copyright for details of the copyright holders.
// All rights not expressly granted are reserved.
//
// This software is distributed under the terms of the GNU General Public
// License v3 (GPL Version 3), copied verbatim in the file "COPYING".
//
// In applying this license CERN does not waive the privileges and immunities
// granted to it by virtue of its status as an Intergovernmental Organization
// or submit itself to any jurisdiction.

///
/// \file   PostProcessingConfig.cxx
/// \author Piotr Konopka
///

#include "QualityControl/PostProcessingConfig.h"

#include <boost/property_tree/ptree.hpp>

namespace o2::quality_control::postprocessing
{

PostProcessingConfig::PostProcessingConfig(const std::string& id, const boost::property_tree::ptree& config) //
  : id(id),
    taskName(config.get<std::string>("qc.postprocessing." + id + ".taskName", id)),
    activity(config.get<int>("qc.config.Activity.number", 0),
             config.get<std::string>("qc.config.Activity.type", "NONE"),
             config.get<std::string>("qc.config.Activity.periodName", ""),
             config.get<std::string>("qc.config.Activity.passName", ""),
             config.get<std::string>("qc.config.Activity.provenance", "qc"),
             { config.get<uint64_t>("qc.config.Activity.start", 0),
               config.get<uint64_t>("qc.config.Activity.end", -1) }),
    matchAnyRunNumber(config.get<bool>("qc.config.postprocessing.matchAnyRunNumber", false))
{
  auto ppTree = config.get_child("qc.postprocessing." + id);

  moduleName = ppTree.get<std::string>("moduleName");
  className = ppTree.get<std::string>("className");
  detectorName = ppTree.get<std::string>("detectorName", "MISC");
  ccdbUrl = config.get<std::string>("qc.config.conditionDB.url", "");
  consulUrl = config.get<std::string>("qc.config.consul.url", "");
<<<<<<< HEAD
=======
  kafkaBrokersUrl = config.get<std::string>("qc.config.kafka.url", "");
  kafkaTopicAliECSRun = config.get<std::string>("qc.config.kafka.topicAliecsRun", "aliecs.run");
>>>>>>> 3ba1c837

  // if available, use the source repo as defined in the postprocessing task, otherwise the general QCDB
  auto sourceRepo = ppTree.get_child_optional("sourceRepo");
  auto databasePath = sourceRepo ? "qc.postprocessing." + id + ".sourceRepo" : "qc.config.database";
  auto qcdbUrl = config.get<std::string>(databasePath + ".implementation") == "CCDB" ? config.get<std::string>(databasePath + ".host") : "";
  // build the config of the qcdb
  std::unordered_map<std::string, std::string> dbConfig{
    { "implementation", config.get<std::string>("qc.config.database.implementation") },
    { "host", qcdbUrl }
  };
  repository = dbConfig;

  for (const auto& initTrigger : ppTree.get_child("initTrigger")) {
    initTriggers.push_back(initTrigger.second.get_value<std::string>());
  }
  for (const auto& updateTrigger : ppTree.get_child("updateTrigger")) {
    updateTriggers.push_back(updateTrigger.second.get_value<std::string>());
  }
  for (const auto& stopTrigger : ppTree.get_child("stopTrigger")) {
    stopTriggers.push_back(stopTrigger.second.get_value<std::string>());
  }
  if (ppTree.count("extendedTaskParameters")) {
    customParameters.populateCustomParameters(ppTree.get_child("extendedTaskParameters"));
  } else if (ppTree.count("taskParameters") > 0) {
    for (const auto& [key, value] : ppTree.get_child("taskParameters")) {
      customParameters.set(key, value.get_value<std::string>());
    }
  }
  validityFromLastTriggerOnly = ppTree.get<bool>("validityFromLastTriggerOnly", false);
}

} // namespace o2::quality_control::postprocessing<|MERGE_RESOLUTION|>--- conflicted
+++ resolved
@@ -40,11 +40,8 @@
   detectorName = ppTree.get<std::string>("detectorName", "MISC");
   ccdbUrl = config.get<std::string>("qc.config.conditionDB.url", "");
   consulUrl = config.get<std::string>("qc.config.consul.url", "");
-<<<<<<< HEAD
-=======
   kafkaBrokersUrl = config.get<std::string>("qc.config.kafka.url", "");
   kafkaTopicAliECSRun = config.get<std::string>("qc.config.kafka.topicAliecsRun", "aliecs.run");
->>>>>>> 3ba1c837
 
   // if available, use the source repo as defined in the postprocessing task, otherwise the general QCDB
   auto sourceRepo = ppTree.get_child_optional("sourceRepo");
