--- conflicted
+++ resolved
@@ -186,7 +186,7 @@
       // TODO: Problem is that a lot of the logic is in the infrastructure generator.
       // TODO: we should probably just preserve the checks list and update their state.
 
-      QcInfoLogger::setDetector(CheckRunner::getDetectorName(mChecks));
+      mDetectorName = CheckRunner::getDetectorName(mChecks);
     }
   } catch (std::invalid_argument& error) {
     // ignore the error, we just skip the update of the config file. It can be legit, e.g. in command line mode
@@ -197,19 +197,9 @@
 void CheckRunner::init(framework::InitContext& iCtx)
 {
   try {
-<<<<<<< HEAD
     initInfologger(iCtx);
-
     refreshConfig(iCtx);
-
-=======
-    QcInfoLogger::init(createCheckRunnerFacility(mDeviceName),
-                       mConfig.infologgerFilterDiscardDebug,
-                       mConfig.infologgerDiscardLevel,
-                       il,
-                       ilContext);
     QcInfoLogger::setDetector(mDetectorName);
->>>>>>> 40c58b39
     initDatabase();
     initMonitoring();
     initServiceDiscovery();
