// Copyright CERN and copyright holders of ALICE O2. This software is
// distributed under the terms of the GNU General Public License v3 (GPL
// Version 3), copied verbatim in the file "COPYING".
//
// See http://alice-o2.web.cern.ch/license for full licensing information.
//
// In applying this license CERN does not waive the privileges and immunities
// granted to it by virtue of its status as an Intergovernmental Organization
// or submit itself to any jurisdiction.

///
/// \file   CheckRunner.cxx
/// \author Barthelemy von Haller
/// \author Piotr Konopka
///

#include "QualityControl/CheckRunner.h"

#include <utility>
#include <memory>
#include <algorithm>
// ROOT
#include <TClass.h>
#include <TSystem.h>
// O2
#include <Common/Exceptions.h>
#include <Configuration/ConfigurationFactory.h>
#include <Framework/DataSpecUtils.h>
#include <Monitoring/MonitoringFactory.h>
#include <Monitoring/Monitoring.h>
// QC
#include "QualityControl/DatabaseFactory.h"
#include "QualityControl/TaskRunner.h"

using namespace std::chrono;
using namespace AliceO2::Common;
using namespace AliceO2::InfoLogger;
using namespace o2::framework;
using namespace o2::configuration;
using namespace o2::monitoring;
using namespace o2::quality_control::core;
using namespace o2::quality_control::repository;

const auto current_diagnostic = boost::current_exception_diagnostic_information;

namespace o2::quality_control::checker
{

<<<<<<< HEAD
//
// Static functions
//

=======
/// Static functions
// fixme: this is not actually used. collectOutputs() is used instead.
>>>>>>> 6913c4b3
o2::header::DataDescription CheckRunner::createCheckRunnerDataDescription(const std::string taskName)
{
  if (taskName.empty()) {
    BOOST_THROW_EXCEPTION(FatalException() << errinfo_details("Empty taskName for checker's data description"));
  }
  o2::header::DataDescription description;
  description.runtimeInit(std::string(taskName.substr(0, o2::header::DataDescription::size - 4) + "-chk").c_str());
  return description;
}

std::size_t CheckRunner::hash(std::string inputString)
{
  // BSD checksum
  const int mode = 16;
  std::size_t checksum = 0;

  const std::size_t mask = (1 << (mode + 1)) - 1;
  for (char c : inputString) {
    // Rotate the sum
    checksum = (checksum >> 1) + ((checksum & 1) << (mode - 1));
    checksum = (checksum + (std::size_t)c) & mask;
  }
  return checksum;
}

std::string CheckRunner::createCheckRunnerName(std::vector<Check> checks)
{
  static const std::string alphanumeric =
    "0123456789"
    "ABCDEFGHIJKLMNOPQRSTUVWXYZ"
    "abcdefghijklmnopqrstuvwxyz";
  const int NAME_LEN = 4;
  std::string name(CheckRunner::createCheckRunnerIdString() + "-");

  if (checks.size() == 1) {
    // If single check, use the check name
    name += checks[0].getName();
  } else {
    std::string hash_string = "";
    std::vector<std::string> names;
    // Fill vector with check names
    for (auto& c : checks) {
      names.push_back(c.getName());
    }
    // Be sure that after configuration shuffle, the name will be the same
    std::sort(names.begin(), names.end());

    // Create a single string and hash it
    for (auto& n : names) {
      hash_string += n;
    }
    std::size_t num = hash(hash_string);

    // Change numerical to alphanumeric hash representation
    for (int i = 0; i < NAME_LEN; ++i) {
      name += alphanumeric[num % alphanumeric.size()];
      num = num / alphanumeric.size();
    }
  }
  return name;
}

std::string CheckRunner::createSinkCheckRunnerName(InputSpec input)
{
  std::string name(CheckRunner::createCheckRunnerIdString() + "-sink-");
  name += DataSpecUtils::label(input);
  return name;
}

o2::framework::Outputs CheckRunner::collectOutputs(const std::vector<Check>& checks)
{
  o2::framework::Outputs outputs;
  for (auto& check : checks) {
    outputs.push_back(check.getOutputSpec());
  }
  return outputs;
}

/// Members

CheckRunner::CheckRunner(std::vector<Check> checks, std::string configurationSource)
  : mDeviceName(createCheckRunnerName(checks)),
    mChecks{ checks },
    mLogger(QcInfoLogger::GetInstance()),
    /* All checks have the same Input */
    mInputs(checks.front().getInputs()),
    mOutputs(CheckRunner::collectOutputs(checks)),
    mTotalNumberObjectsReceived(0),
    mTotalNumberCheckExecuted(0),
    mTotalNumberQOStored(0),
    mTotalNumberMOStored(0)
{
  try {
    mConfigFile = ConfigurationFactory::getConfiguration(configurationSource);
  } catch (...) {
    // catch the exceptions and print it (the ultimate caller might not know how to display it)
    ILOG(Fatal) << "Unexpected exception during initialization:\n"
                << boost::current_exception_diagnostic_information(true) << ENDM;
    throw;
  }
}

CheckRunner::CheckRunner(InputSpec input, std::string configurationSource)
  : mDeviceName(createSinkCheckRunnerName(input)),
    mChecks{},
    mLogger(QcInfoLogger::GetInstance()),
    mInputs{ input },
    mOutputs{},
    mTotalNumberObjectsReceived(0),
    mTotalNumberCheckExecuted(0),
    mTotalNumberQOStored(0),
    mTotalNumberMOStored(0)
{
  try {
    mConfigFile = ConfigurationFactory::getConfiguration(configurationSource);
  } catch (...) {
    // catch the exceptions and print it (the ultimate caller might not know how to display it)
    ILOG(Fatal) << "Unexpected exception during initialization:\n"
                << boost::current_exception_diagnostic_information(true) << ENDM;
    throw;
  }
}

CheckRunner::~CheckRunner()
{
}

void CheckRunner::init(framework::InitContext&)
{
  try {
    initDatabase();
    initMonitoring();
    for (auto& check : mChecks) {
      check.init();
    }
  } catch (...) {
    // catch the exceptions and print it (the ultimate caller might not know how to display it)
    ILOG(Fatal) << "Unexpected exception during initialization:\n"
                << current_diagnostic(true) << ENDM;
    throw;
  }
}

void CheckRunner::run(framework::ProcessingContext& ctx)
{
  mMonitorObjectStoreVector.clear();

  for (const auto& input : mInputs) {
    auto dataRef = ctx.inputs().get(input.binding.c_str());
    if (dataRef.header != nullptr && dataRef.payload != nullptr) {
      auto moArray = ctx.inputs().get<TObjArray*>(input.binding.c_str());
      mLogger << "Device " << mDeviceName
              << " received " << moArray->GetEntries()
              << " MonitorObjects from " << input.binding
              << ENDM;

      // Check if this CheckRunner stores this input
      bool store = mInputStoreSet.count(DataSpecUtils::label(input)) > 0;

      for (const auto tObject : *moArray) {
        std::shared_ptr<MonitorObject> mo{ dynamic_cast<MonitorObject*>(tObject) };

        if (mo) {
          update(mo);
          mTotalNumberObjectsReceived++;

          // Add monitor object to store later, after possible beautification
          if (store) {
            mMonitorObjectStoreVector.push_back(mo);
          }

        } else {
          mLogger << AliceO2::InfoLogger::InfoLogger::Error << "The MO is null, probably a TObject could not be casted into an MO" << ENDM;
        }
      }
    }
  }

  auto qualityObjects = check(mMonitorObjects);

  store(qualityObjects);
  store(mMonitorObjectStoreVector);

  send(qualityObjects, ctx.outputs());

  // Update global revision number
  updateRevision();

  // monitoring
  if (timer.isTimeout()) {
    timer.reset(1000000); // 10 s.
    mCollector->send({ mTotalNumberObjectsReceived, "qc_objects_received" }, DerivedMetricMode::RATE);
    mCollector->send({ mTotalNumberCheckExecuted, "qc_checks_executed" }, DerivedMetricMode::RATE);
    mCollector->send({ mTotalNumberQOStored, "qc_qo_stored" }, DerivedMetricMode::RATE);
    mCollector->send({ mTotalNumberMOStored, "qc_mo_stored" }, DerivedMetricMode::RATE);
  }
}

void CheckRunner::update(std::shared_ptr<MonitorObject> mo)
{
  mMonitorObjects[mo->getFullName()] = mo;
  mMonitorObjectRevision[mo->getFullName()] = mGlobalRevision;
}

QualityObjectsType CheckRunner::check(std::map<std::string, std::shared_ptr<MonitorObject>> moMap)
{
  mLogger << "Trying " << mChecks.size() << " checks for " << moMap.size() << " monitor objects"
          << ENDM;

  QualityObjectsType allQOs;
  for (auto& check : mChecks) {
    if (check.isReady(mMonitorObjectRevision)) {
      auto newQOs = check.check(moMap);
      mTotalNumberCheckExecuted += newQOs.size();

      allQOs.insert(allQOs.end(), std::make_move_iterator(newQOs.begin()), std::make_move_iterator(newQOs.end()));
      newQOs.clear();

      // Was checked, update latest revision
      check.updateRevision(mGlobalRevision);
    } else {
      mLogger << "Monitor Objects for the check '" << check.getName() << "' are not ready, ignoring" << ENDM;
    }
  }
  return allQOs;
}

void CheckRunner::store(QualityObjectsType& qualityObjects)
{
  mLogger << "Storing " << qualityObjects.size() << " QualityObjects" << ENDM;
  try {
    for (auto& qo : qualityObjects) {
      mDatabase->storeQO(qo);
      mTotalNumberQOStored++;
    }
  } catch (boost::exception& e) {
    mLogger << "Unable to " << diagnostic_information(e) << ENDM;
  }
}

void CheckRunner::store(std::vector<std::shared_ptr<MonitorObject>>& monitorObjects)
{
  mLogger << "Storing " << monitorObjects.size() << " MonitorObjects" << ENDM;
  try {
    for (auto& mo : monitorObjects) {
      mDatabase->storeMO(mo);
      mTotalNumberMOStored++;
    }
  } catch (boost::exception& e) {
    mLogger << "Unable to " << diagnostic_information(e) << ENDM;
  }
}

void CheckRunner::send(QualityObjectsType& qualityObjects, framework::DataAllocator& allocator)
{
  // Note that we might send multiple QOs in one output, as separate parts.
  // This should be fine if they are retrieved on the other side with InputRecordWalker.

  mLogger << "Sending " << qualityObjects.size() << " quality objects" << ENDM;
  for (const auto& qo : qualityObjects) {

    const auto& correspondingCheck = std::find_if(mChecks.begin(), mChecks.end(), [checkName = qo->getCheckName()](const auto& check) {
      return check.getName() == checkName;
    });

    auto outputSpec = correspondingCheck->getOutputSpec();
    auto concreteOutput = framework::DataSpecUtils::asConcreteDataMatcher(outputSpec);
    allocator.snapshot(
      framework::Output{ concreteOutput.origin, concreteOutput.description, concreteOutput.subSpec, outputSpec.lifetime }, *qo);
  }
}

void CheckRunner::updateRevision()
{
  ++mGlobalRevision;
  if (mGlobalRevision == 0) {
    // mGlobalRevision cannot be 0
    // 0 means overflow, increment and update all check revisions to 0
    ++mGlobalRevision;
    for (auto& check : mChecks) {
      check.updateRevision(0);
    }
  }
}

void CheckRunner::initDatabase()
{
  mDatabase = DatabaseFactory::create(mConfigFile->get<std::string>("qc.config.database.implementation"));
  mDatabase->connect(mConfigFile->getRecursiveMap("qc.config.database"));
  LOG(INFO) << "Database that is going to be used : ";
  LOG(INFO) << ">> Implementation : " << mConfigFile->get<std::string>("qc.config.database.implementation");
  LOG(INFO) << ">> Host : " << mConfigFile->get<std::string>("qc.config.database.host");
}

void CheckRunner::initMonitoring()
{
  std::string monitoringUrl = mConfigFile->get<std::string>("qc.config.monitoring.url", "infologger:///debug?qc");
  mCollector = MonitoringFactory::Get(monitoringUrl);
  mCollector->enableProcessMonitoring();
  mCollector->addGlobalTag(tags::Key::Subsystem, tags::Value::QC);
  mCollector->addGlobalTag("CheckRunnerName", mDeviceName);
  timer.reset(1000000); // 10 s.
}

} // namespace o2::quality_control::checker<|MERGE_RESOLUTION|>--- conflicted
+++ resolved
@@ -45,16 +45,8 @@
 
 namespace o2::quality_control::checker
 {
-
-<<<<<<< HEAD
-//
 // Static functions
-//
-
-=======
-/// Static functions
 // fixme: this is not actually used. collectOutputs() is used instead.
->>>>>>> 6913c4b3
 o2::header::DataDescription CheckRunner::createCheckRunnerDataDescription(const std::string taskName)
 {
   if (taskName.empty()) {
