// Copyright 2019-2020 CERN and copyright holders of ALICE O2.
// See https://alice-o2.web.cern.ch/copyright for details of the copyright holders.
// All rights not expressly granted are reserved.
//
// This software is distributed under the terms of the GNU General Public
// License v3 (GPL Version 3), copied verbatim in the file "COPYING".
//
// In applying this license CERN does not waive the privileges and immunities
// granted to it by virtue of its status as an Intergovernmental Organization
// or submit itself to any jurisdiction.

///
/// \file   CheckRunner.cxx
/// \author Barthelemy von Haller
/// \author Piotr Konopka
/// \author Rafal Pacholek
///

#include "QualityControl/CheckRunner.h"

// O2
#include <Common/Exceptions.h>
#include <Framework/DataSpecUtils.h>
#include <Framework/ConfigParamRegistry.h>
#include <Monitoring/MonitoringFactory.h>
#include <Monitoring/Monitoring.h>
#include <CommonUtils/ConfigurableParam.h>

#include <utility>
// QC
#include "QualityControl/DatabaseFactory.h"
#include "QualityControl/ServiceDiscovery.h"
#include "QualityControl/runnerUtils.h"
#include "QualityControl/InfrastructureSpecReader.h"
#include "QualityControl/CheckRunnerFactory.h"
#include "QualityControl/RootClassFactory.h"
#include "QualityControl/ConfigParamGlo.h"
#include "QualityControl/Bookkeeping.h"
#include "QualityControl/WorkflowType.h"

#include <TSystem.h>

using namespace std::chrono;
using namespace AliceO2::Common;
using namespace AliceO2::InfoLogger;
using namespace o2::framework;
using namespace o2::monitoring;
using namespace o2::quality_control::core;
using namespace o2::quality_control::repository;
using namespace std;

const auto current_diagnostic = boost::current_exception_diagnostic_information;

namespace o2::quality_control::checker
{

std::size_t CheckRunner::hash(const std::string& inputString)
{
  // BSD checksum
  const int mode = 16;
  std::size_t checksum = 0;

  const std::size_t mask = (1 << (mode + 1)) - 1;
  for (char c : inputString) {
    // Rotate the sum
    checksum = (checksum >> 1) + ((checksum & 1) << (mode - 1));
    checksum = (checksum + (std::size_t)c) & mask;
  }
  return checksum;
}

std::string CheckRunner::createCheckRunnerName()
{
  return CheckRunner::createCheckRunnerIdString();
}

o2::framework::Outputs CheckRunner::collectOutputs(const std::vector<CheckConfig>& checkConfigs)
{
  o2::framework::Outputs outputs;
  for (auto& check : checkConfigs) {
    outputs.push_back(check.qoSpec);
  }
  return outputs;
}

CheckRunner::CheckRunner(CheckRunnerConfig checkRunnerConfig, const std::vector<CheckConfig>& checkConfigs, o2::framework::Inputs inputs)
  : mDetectorName(getDetectorName(checkConfigs)),
    mDeviceName(createCheckRunnerName()),
    mConfig(std::move(checkRunnerConfig)),
    mInputs{ inputs },
    mOutputs{ CheckRunner::collectOutputs(checkConfigs) },
    mTotalNumberObjectsReceived(0),
    mTotalNumberCheckExecuted(0),
    mTotalNumberQOStored(0),
    mTotalNumberMOStored(0),
    mTotalQOSent(0)
{
  for (auto& checkConfig : checkConfigs) {
    mChecks.emplace(checkConfig.name, checkConfig);
  }
}

CheckRunner::~CheckRunner()
{
  ILOG(Debug, Trace) << "CheckRunner destructor (" << this << ")" << ENDM;
  if (mServiceDiscovery != nullptr) {
    mServiceDiscovery->deregister();
  }
}

void CheckRunner::refreshConfig(InitContext& iCtx)
{
  try {
    // get the tree
    auto updatedTree = iCtx.options().get<boost::property_tree::ptree>("qcConfiguration");

    if (updatedTree.empty()) {
      ILOG(Warning, Devel) << "Templated config tree is empty, we continue with the original one" << ENDM;
    } else {
      if (gSystem->Getenv("O2_QC_DEBUG_CONFIG_TREE")) { // until we are sure it works, keep a backdoor
        ILOG(Debug, Devel) << "We print the tree we got from the ECS via DPL : " << ENDM;
        printTree(updatedTree);
      }

      // prepare the information we need
      auto infrastructureSpec = InfrastructureSpecReader::readInfrastructureSpec(updatedTree, workflow_type_helpers::getWorkflowType(iCtx.options()));

      // Use the config to reconfigure the check runner.
      // The configs for the checks we find in the config and in our map are updated.
      // Topology changes are ignored: New checks are ignored. Removed checks are ignored.
      for (const auto& checkSpec : infrastructureSpec.checks) {
        // search if we have this check in this runner and replace it
        if (mChecks.find(checkSpec.checkName) != mChecks.end()) {
          auto checkConfig = Check::extractConfig(infrastructureSpec.common, checkSpec);
          mChecks.erase(checkConfig.name);
          mChecks.emplace(checkConfig.name, checkConfig);
          ILOG(Debug, Devel) << "Check " << checkSpec.checkName << " has been updated" << ENDM;
        }
      }
    }
  } catch (std::invalid_argument& error) {
    // ignore the error, we just skip the update of the config file. It can be legit, e.g. in command line mode
    ILOG(Warning, Devel) << "Could not get updated config tree in CheckRunner::init() - `qcConfiguration` could not be retrieved" << ENDM;
  } catch (...) {
    // we catch here because we don't know where it will get lost in DPL, and also we don't care if this part has failed.
    ILOG(Warning, Devel) << "Error caught in CheckRunner::refreshConfig(): "
                         << current_diagnostic(true) << ENDM;
  }
}

void CheckRunner::init(framework::InitContext& iCtx)
{
  try {
    core::initInfologger(iCtx, mConfig.infologgerDiscardParameters, createCheckRunnerFacility(mDeviceName));
    refreshConfig(iCtx);
    Bookkeeping::getInstance().init(mConfig.bookkeepingUrl);
    initDatabase();
    initMonitoring();
    initServiceDiscovery();
    initLibraries(); // we have to load libraries before we load ConfigurableParams, otherwise the corresponding ROOT dictionaries won't be found

    if (!ConfigParamGlo::keyValues.empty()) {
      conf::ConfigurableParam::updateFromString(ConfigParamGlo::keyValues);
    }
    // registering state machine callbacks
    iCtx.services().get<CallbackService>().set<CallbackService::Id::Start>([this, services = iCtx.services()]() mutable { start(services); });
    iCtx.services().get<CallbackService>().set<CallbackService::Id::Reset>([this]() { reset(); });
    iCtx.services().get<CallbackService>().set<CallbackService::Id::Stop>([this]() { stop(); });

    updatePolicyManager.reset();
    for (auto& [checkName, check] : mChecks) {
      check.init();
      updatePolicyManager.addPolicy(check.getName(), check.getUpdatePolicyType(), check.getObjectsNames(), check.getAllObjectsOption(), false);
    }
  } catch (...) {
    // catch the exceptions and print it (the ultimate caller might not know how to display it)
    ILOG(Fatal, Ops) << "Unexpected exception during initialization: "
                     << current_diagnostic(true) << ENDM;
    throw;
  }
}

long getCurrentTimestamp()
{
  auto now = std::chrono::system_clock::now();
  auto now_ms = std::chrono::time_point_cast<std::chrono::milliseconds>(now);
  auto epoch = now_ms.time_since_epoch();
  auto value = std::chrono::duration_cast<std::chrono::milliseconds>(epoch);
  return value.count();
}

void CheckRunner::run(framework::ProcessingContext& ctx)
{
  prepareCacheData(ctx.inputs());

  auto qualityObjects = check();

  auto now = getCurrentTimestamp();
  store(qualityObjects, now);
  store(mToBeStored, now);

  send(qualityObjects, ctx.outputs());

  updatePolicyManager.updateGlobalRevision();

  sendPeriodicMonitoring();
  updateServiceDiscovery(qualityObjects);
}

void CheckRunner::prepareCacheData(framework::InputRecord& inputRecord)
{
  mToBeStored.clear();

  for (const auto& input : mInputs) {
    auto dataRef = inputRecord.get(input.binding.c_str());
    if (dataRef.header != nullptr && dataRef.payload != nullptr) {

      // We don't know what we receive, so we test for an array and then try a tobject.
      // If we received a tobject, it gets encapsulated in the tobjarray.
      shared_ptr<TObjArray> array = nullptr;
      auto tobj = DataRefUtils::as<TObject>(dataRef);
      // if the object has not been found, it will raise an exception that we just let go.
      if (tobj->InheritsFrom("TObjArray")) {
        array.reset(dynamic_cast<TObjArray*>(tobj.release()));
        array->SetOwner(false);
        ILOG(Debug, Devel) << "CheckRunner " << mDeviceName
                           << " received an array with " << array->GetEntries()
                           << " entries from " << input.binding << ENDM;
      } else {
        // it is just a TObject not embedded in a TObjArray. We build a TObjArray for it.
        auto* newArray = new TObjArray();    // we cannot use `array` to add an object as it is const
        TObject* newTObject = tobj->Clone(); // we need a copy to avoid that it gets deleted behind our back.
        newArray->Add(newTObject);
        array.reset(newArray); // now that the array is ready we can adopt it.
        ILOG(Debug, Devel) << "CheckRunner " << mDeviceName
                           << " received a tobject named " << tobj->GetName()
                           << " from " << input.binding << ENDM;
      }

      // for each item of the array, check whether it is a MonitorObject. If not, create one and encapsulate.
      // Then, store the MonitorObject in the various maps and vectors we will use later.
      for (const auto tObject : *array) {
        std::shared_ptr<MonitorObject> mo{ dynamic_cast<MonitorObject*>(tObject) };

        if (mo == nullptr) {
          ILOG(Debug, Devel) << "The MO is null, probably a TObject could not be casted into an MO." << ENDM;
          ILOG(Debug, Devel) << "    Creating an ad hoc MO." << ENDM;
          header::DataOrigin origin = DataSpecUtils::asConcreteOrigin(input);
          mo = std::make_shared<MonitorObject>(tObject, input.binding, "CheckRunner", origin.str);
          mo->setActivity(*mActivity);
        }

        if (mo) {
          mo->setIsOwner(true);
          mMonitorObjects[mo->getFullName()] = mo;
          updatePolicyManager.updateObjectRevision(mo->getFullName());
          mTotalNumberObjectsReceived++;

          // Monitor Object will be stored later, after possible beautification
          mToBeStored.push_back(mo);
        }
      }
    }
  }
}

void CheckRunner::sendPeriodicMonitoring()
{
  if (mTimer.isTimeout()) {
    double timeSinceLastCall = mTimer.getTime();
    timeSinceLastCall = timeSinceLastCall == 0 ? 1 : timeSinceLastCall;
    mTimer.reset(10000000); // 10 s.
    double rateMOs = mNumberMOStored / timeSinceLastCall;
    double rateQOs = mNumberQOStored / timeSinceLastCall;
    mCollector->send({ mTotalNumberObjectsReceived, "qc_checkrunner_objects_received" });
    mCollector->send({ mTotalNumberCheckExecuted, "qc_checkrunner_checks_executed" });
    mCollector->send(Metric{ "qc_checkrunner_stored" }
                       .addValue(mTotalNumberMOStored, "mos")
                       .addValue(rateMOs, "mos_per_second")
                       .addValue(mTotalNumberQOStored, "qos")
                       .addValue(rateQOs, "qos_per_second"));
    mCollector->send({ mTotalQOSent, "qc_checkrunner_qo_sent" });
    mCollector->send({ mTimerTotalDurationActivity.getTime(), "qc_checkrunner_duration" });
    mNumberQOStored = 0;
    mNumberMOStored = 0;
  }
}

QualityObjectsType CheckRunner::check()
{
  ILOG(Debug, Devel) << "check(): Trying " << mChecks.size() << " checks for " << mMonitorObjects.size() << " monitor objects"
                     << ENDM;

  QualityObjectsType allQOs;
  for (auto& [checkName, check] : mChecks) {
    if (updatePolicyManager.isReady(check.getName())) {
      auto newQOs = check.check(mMonitorObjects);
      mTotalNumberCheckExecuted += newQOs.size();

      allQOs.insert(allQOs.end(), std::make_move_iterator(newQOs.begin()), std::make_move_iterator(newQOs.end()));
      newQOs.clear();

      // Was checked, update latest revision
      updatePolicyManager.updateActorRevision(checkName);
    } else {
      ILOG(Info, Support) << "Monitor Objects for the check '" << checkName << "' are not ready, ignoring" << ENDM;
    }
  }
  return allQOs;
}

void CheckRunner::store(QualityObjectsType& qualityObjects, long validFrom)
{
  ILOG(Debug, Devel) << "Storing " << qualityObjects.size() << " QualityObjects" << ENDM;
  try {
    for (auto& qo : qualityObjects) {
      if (getenv("O2_QC_OLD_VALIDITY")) {
        auto tmpValidity = qo->getValidity();
        qo->setValidity(ValidityInterval{ static_cast<unsigned long>(validFrom), validFrom + 10ull * 365 * 24 * 60 * 60 * 1000 });
        mDatabase->storeQO(qo);
        qo->setValidity(tmpValidity);
      } else {
        mDatabase->storeQO(qo);
      }
      mTotalNumberQOStored++;
      mNumberQOStored++;
    }

    if (!qualityObjects.empty()) {
      auto& qo = qualityObjects.at(0);
      ILOG(Info, Devel) << "New validity of QO '" << qo->GetName() << "' is (" << qo->getValidity().getMin() << ", " << qo->getValidity().getMax() << ")" << ENDM;
    }
  } catch (boost::exception& e) {
    ILOG(Info, Support) << "Unable to " << diagnostic_information(e) << ENDM;
  }
}

void CheckRunner::store(std::vector<std::shared_ptr<MonitorObject>>& monitorObjects, long validFrom)
{
  ILOG(Debug, Devel) << "Storing " << monitorObjects.size() << " MonitorObjects" << ENDM;
  try {
    for (auto& mo : monitorObjects) {
      if (getenv("O2_QC_OLD_VALIDITY")) {
        auto tmpValidity = mo->getValidity();
        mo->setValidity(ValidityInterval{ static_cast<unsigned long>(validFrom), validFrom + 10ull * 365 * 24 * 60 * 60 * 1000 });
        mDatabase->storeMO(mo);
        mo->setValidity(tmpValidity);
      } else {
        mDatabase->storeMO(mo);
      }

      mTotalNumberMOStored++;
      mNumberMOStored++;
    }
    if (!monitorObjects.empty()) {
      auto& mo = monitorObjects.at(0);
      ILOG(Info, Devel) << "New validity of MO '" << mo->GetName() << "' is (" << mo->getValidity().getMin() << ", " << mo->getValidity().getMax() << ")" << ENDM;
    }
  } catch (boost::exception& e) {
    ILOG(Info, Support) << "Unable to " << diagnostic_information(e) << ENDM;
  }
}

void CheckRunner::send(QualityObjectsType& qualityObjects, framework::DataAllocator& allocator)
{
  // Note that we might send multiple QOs in one output, as separate parts.
  // This should be fine if they are retrieved on the other side with InputRecordWalker.

  ILOG(Debug, Devel) << "Sending " << qualityObjects.size() << " quality objects" << ENDM;
  for (const auto& qo : qualityObjects) {
    const auto& correspondingCheck = mChecks.at(qo->getCheckName());
    auto outputSpec = correspondingCheck.getOutputSpec();
    auto concreteOutput = framework::DataSpecUtils::asConcreteDataMatcher(outputSpec);
    allocator.snapshot(
      framework::Output{ concreteOutput.origin, concreteOutput.description, concreteOutput.subSpec, outputSpec.lifetime }, *qo);
    mTotalQOSent++;
  }
}

void CheckRunner::updateServiceDiscovery(const QualityObjectsType& qualityObjects)
{
  if (mServiceDiscovery == nullptr) {
    return;
  }

  // Insert into the list of paths the QOs' paths.
  // The list of paths cannot be computed during initialization and is therefore updated here.
  // It cannot be done in the init because of the case when the policy OnEachSeparately is used with a
  // data source specifying "all" MOs. As a consequence we have to check the QOs we actually receive.
  // A possible optimization would be to collect the list of QOs for all checks where it is possible (i.e.
  // all but OnEachSeparately with "All" MOs). If we can get all of them, then no need to update the list
  // after initialization. Otherwise, we set the list we know in init and then add to it as we go.
  size_t formerNumberQOsNames = mListAllQOPaths.size();
  for (const auto& qo : qualityObjects) {
    mListAllQOPaths.insert(qo->getPath());
  }
  // if nothing was inserted, no need to update
  if (mListAllQOPaths.size() == formerNumberQOsNames) {
    return;
  }

  // prepare the string of comma separated objects and publish it
  std::string objects;
  for (const auto& path : mListAllQOPaths) {
    objects += path + ",";
  }
  objects.pop_back(); // remove last comma
  mServiceDiscovery->_register(objects);
}

void CheckRunner::initDatabase()
{
  mDatabase = DatabaseFactory::create(mConfig.database.at("implementation"));
  mDatabase->connect(mConfig.database);
  ILOG(Info, Devel) << "Database that is going to be used > Implementation : " << mConfig.database.at("implementation") << " / Host : " << mConfig.database.at("host") << ENDM;
}

void CheckRunner::initMonitoring()
{
  mCollector = MonitoringFactory::Get(mConfig.monitoringUrl);
  mCollector->addGlobalTag(tags::Key::Subsystem, tags::Value::QC);
  mCollector->addGlobalTag("CheckRunnerName", mDeviceName);
  mTimer.reset(10000000); // 10 s.
}

void CheckRunner::initServiceDiscovery()
{
  if (mConfig.consulUrl.empty()) {
    mServiceDiscovery = nullptr;
    ILOG(Warning, Support) << "Service Discovery disabled" << ENDM;
    return;
  }
  mServiceDiscovery = std::make_shared<ServiceDiscovery>(mConfig.consulUrl, mDeviceName, mDeviceName);
  ILOG(Info, Support) << "ServiceDiscovery initialized" << ENDM;
}

<<<<<<< HEAD
void CheckRunner::initInfologger(framework::InitContext& iCtx)
{
  // TODO : the method should be merged with the other, similar, methods in *Runners

  InfoLoggerContext* ilContext = nullptr;
  AliceO2::InfoLogger::InfoLogger* il = nullptr;
  try {
    ilContext = &iCtx.services().get<AliceO2::InfoLogger::InfoLoggerContext>();
    il = &iCtx.services().get<AliceO2::InfoLogger::InfoLogger>();
  } catch (const RuntimeErrorRef& err) {
    ILOG(Error) << "Could not find the DPL InfoLogger." << ENDM;
  }

  mConfig.infologgerDiscardParameters.discardFile = templateILDiscardFile(mConfig.infologgerDiscardParameters.discardFile, iCtx);
  QcInfoLogger::init(mDeviceName,
                     mConfig.infologgerDiscardParameters,
                     il,
                     ilContext);
}

=======
>>>>>>> f934d73c
void CheckRunner::initLibraries()
{
  std::set<std::string> moduleNames;
  for (const auto& [_, check] : mChecks) {
    (void)_;
    moduleNames.insert(check.getConfig().moduleName);
  }
  for (const auto& moduleName : moduleNames) {
    core::root_class_factory::loadLibrary(moduleName);
  }
}

void CheckRunner::endOfStream(framework::EndOfStreamContext& eosContext)
{
  mReceivedEOS = true;
}

void CheckRunner::start(ServiceRegistryRef services)
{
  mActivity = std::make_shared<Activity>(computeActivity(services, mConfig.fallbackActivity));
  QcInfoLogger::setRun(mActivity->mId);
  QcInfoLogger::setPartition(mActivity->mPartitionName);
  ILOG(Info, Support) << "Starting run " << mActivity->mId << ":" << ENDM;
  mTimerTotalDurationActivity.reset();
  mCollector->setRunNumber(mActivity->mId);
  mReceivedEOS = false;
  for (auto& [checkName, check] : mChecks) {
    check.setActivity(mActivity);
  }

  // register ourselves to the BK
  if (gSystem->Getenv("O2_QC_REGISTER_IN_BK")) { // until we are sure it works, we have to turn it on
    ILOG(Debug, Devel) << "Registering checkRunner to BookKeeping" << ENDM;
    try {
      Bookkeeping::getInstance().registerProcess(mActivity->mId, mDeviceName, mDetectorName, bookkeeping::DPL_PROCESS_TYPE_QC_CHECKER, "");
    } catch (std::runtime_error& error) {
      ILOG(Warning, Devel) << "Failed registration to the BookKeeping: " << error.what() << ENDM;
    }
  }
}

void CheckRunner::stop()
{
  ILOG(Info, Support) << "Stopping run " << mActivity->mId << ENDM;
  if (!mReceivedEOS) {
    ILOG(Warning, Devel) << "The STOP transition happened before an EndOfStream was received. The very last QC objects in this run might not have been stored." << ENDM;
  }
}

void CheckRunner::reset()
{
  ILOG(Info, Devel) << "Reset" << ENDM;

  try {
    mCollector.reset();
    mActivity = make_shared<Activity>();
  } catch (...) {
    // we catch here because we don't know where it will go in DPL's CallbackService
    ILOG(Error, Support) << "Error caught in reset() : "
                         << current_diagnostic(true) << ENDM;
    throw;
  }

  mTotalNumberObjectsReceived = 0;
  mTotalNumberCheckExecuted = 0;
  mTotalNumberMOStored = 0;
  mNumberMOStored = 0;
  mTotalNumberQOStored = 0;
  mNumberQOStored = 0;
  mTotalQOSent = 0;
}

std::string CheckRunner::getDetectorName(const std::vector<CheckConfig>& checks)
{
  std::string detectorName;
  for (auto& check : checks) {
    const std::string& thisDetector = check.detectorName;
    if (detectorName.length() == 0) {
      detectorName = thisDetector;
    } else if (thisDetector != detectorName) {
      detectorName = "MANY";
      break;
    }
  }
  return detectorName;
}

} // namespace o2::quality_control::checker<|MERGE_RESOLUTION|>--- conflicted
+++ resolved
@@ -434,29 +434,6 @@
   ILOG(Info, Support) << "ServiceDiscovery initialized" << ENDM;
 }
 
-<<<<<<< HEAD
-void CheckRunner::initInfologger(framework::InitContext& iCtx)
-{
-  // TODO : the method should be merged with the other, similar, methods in *Runners
-
-  InfoLoggerContext* ilContext = nullptr;
-  AliceO2::InfoLogger::InfoLogger* il = nullptr;
-  try {
-    ilContext = &iCtx.services().get<AliceO2::InfoLogger::InfoLoggerContext>();
-    il = &iCtx.services().get<AliceO2::InfoLogger::InfoLogger>();
-  } catch (const RuntimeErrorRef& err) {
-    ILOG(Error) << "Could not find the DPL InfoLogger." << ENDM;
-  }
-
-  mConfig.infologgerDiscardParameters.discardFile = templateILDiscardFile(mConfig.infologgerDiscardParameters.discardFile, iCtx);
-  QcInfoLogger::init(mDeviceName,
-                     mConfig.infologgerDiscardParameters,
-                     il,
-                     ilContext);
-}
-
-=======
->>>>>>> f934d73c
 void CheckRunner::initLibraries()
 {
   std::set<std::string> moduleNames;
