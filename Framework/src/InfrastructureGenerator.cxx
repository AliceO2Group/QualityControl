--- conflicted
+++ resolved
@@ -341,11 +341,7 @@
   typedef std::vector<std::string> InputNames;
   typedef std::vector<Check> Checks;
   std::map<std::string, o2::framework::InputSpec> tasksOutputMap; // all active tasks' output, as inputs, keyed by their label
-<<<<<<< HEAD
   std::map<InputNames, Checks> checksMap;                         // all the Checks defined in the config mapped keyed by their sorted inputNames
-=======
-  std::map<InputNames, Checks> checksMap;                         // all the Checks defined in the config mapped from their sorted inputNames
->>>>>>> 2e702f07
   std::map<InputNames, InputNames> storeVectorMap;
 
   auto config = ConfigurationFactory::getConfiguration(configurationSource);
@@ -353,31 +349,11 @@
   // Build tasksOutputMap based on active tasks in the config
   for (const auto& [taskName, taskConfig] : config->getRecursive("qc.tasks")) {
     if (taskConfig.get<bool>("active", true)) {
-<<<<<<< HEAD
-      o2::framework::InputSpec taskOutput{ taskName, TaskRunner::createTaskDataOrigin(), TaskRunner::createTaskDataDescription(taskName) };
-      tasksOutputMap.insert({ DataSpecUtils::label(taskOutput), taskOutput });
-    }
-  }
-
-  // For each external task prepare the InputSpec to be stored in tasksoutputMap
-  for (const auto& [taskName, taskConfig] : config->getRecursive("qc.externalTasks")) {
-    if (taskConfig.get<bool>("active", true)) {
-      auto query = taskConfig.get<std::string>("query");
-      framework::Inputs inputs = o2::framework::DataDescriptorQueryBuilder::parse(query.c_str());
-      o2::framework::InputSpec taskOutput = inputs.at(0); // only consider the first one if several.
-
-      string label = DataSpecUtils::label(taskOutput);
-      tasksOutputMap.insert({ label, taskOutput });
-    }
-  }
-
-=======
       o2::framework::InputSpec checkInput{ taskName, TaskRunner::createTaskDataOrigin(), TaskRunner::createTaskDataDescription(taskName) };
       tasksOutputMap.insert({ DataSpecUtils::label(checkInput), checkInput });
     }
   }
 
->>>>>>> 2e702f07
   // Instantiate Checks based on the configuration and build a map of checks (keyed by their inputs names)
   if (config->getRecursive("qc").count("checks")) {
     // For every check definition, create a Check
@@ -402,31 +378,16 @@
   // For every Task output, find a Check to store the MOs in the database.
   // If none is found we create a sink device.
   for (auto& [label, inputSpec] : tasksOutputMap) { // for each task output
-<<<<<<< HEAD
-    (void)inputSpec;                                // avoid warning
-    // Look for this task as input in the Checks' inputs, if we found it then we are done
-    for (auto& [inputNames, checks] : checksMap) { // for each set of inputs
-      (void)checks;                                // avoid warning
-=======
     (void)inputSpec;
     bool isStored = false;
     // Look for this task as input in the Checks' inputs, if we found it then we are done
     for (auto& [inputNames, checks] : checksMap) { // for each set of inputs
       (void)checks;
->>>>>>> 2e702f07
       if (std::find(inputNames.begin(), inputNames.end(), label) != inputNames.end() && inputNames.size() == 1) {
         storeVectorMap[inputNames].push_back(label);
         break;
       }
     }
-<<<<<<< HEAD
-
-    // If there is no Check for a given task output, create a candidate for a sink device
-    InputNames singleEntry{ label };
-    // Init empty Check vector to appear in the next step
-    checksMap[singleEntry];
-    storeVectorMap[singleEntry].push_back(label);
-=======
     if (!isStored) {
       // If there is no Check for a given input, create a candidate for a sink device
       InputNames singleEntry{ label };
@@ -434,7 +395,6 @@
       checksMap[singleEntry];
       storeVectorMap[singleEntry].push_back(label);
     }
->>>>>>> 2e702f07
   }
 
   // Create CheckRunners: 1 per set of inputs
