// Copyright CERN and copyright holders of ALICE O2. This software is
// distributed under the terms of the GNU General Public License v3 (GPL
// Version 3), copied verbatim in the file "COPYING".
//
// See http://alice-o2.web.cern.ch/license for full licensing information.
//
// In applying this license CERN does not waive the privileges and immunities
// granted to it by virtue of its status as an Intergovernmental Organization
// or submit itself to any jurisdiction.

#include "QualityControl/Check.h"

#include <memory>
#include <algorithm>
// ROOT
#include <TClass.h>
// O2
#include <Common/Exceptions.h>
#include <Configuration/ConfigurationFactory.h>
// QC
#include "QualityControl/TaskRunner.h"
#include "QualityControl/InputUtils.h"
#include "RootClassFactory.h"

using namespace AliceO2::Common;
using namespace AliceO2::InfoLogger;
using namespace o2::configuration;

using namespace o2::quality_control::checker;
using namespace o2::quality_control::core;
using namespace std;

/// Static functions
o2::header::DataDescription Check::createCheckerDataDescription(const std::string name)
{
  if (name.empty()) {
    BOOST_THROW_EXCEPTION(FatalException() << errinfo_details("Empty taskName for checker's data description"));
  }
  o2::header::DataDescription description;
  description.runtimeInit(std::string(name.substr(0, o2::header::DataDescription::size - 4) + "-chk").c_str());
  return description;
}

/// Members

Check::Check(std::string checkName, std::string configurationSource)
  : mConfigurationSource(configurationSource),
    mLogger(QcInfoLogger::GetInstance()),
    mLatestQuality(std::make_shared<QualityObject>(checkName)),
    mInputs{},
<<<<<<< HEAD
    mOutputSpec{ "QC", Check::createCheckerDataDescription(checkName), 0 },
    mBeautify(true)
=======
    mOutputSpec{ "QC", Check::createCheckerDataDescription(checkName), 0 }
>>>>>>> 09b5c470
{
  mPolicy = [](std::map<std::string, unsigned int>) {
    // Prevent from using of uninitiated policy
    BOOST_THROW_EXCEPTION(FatalException() << errinfo_details("Policy not initiated: try to run Check::init() first"));
    return false;
  };

  try {
    initConfig(checkName);
  } catch (...) {
    std::string diagnostic = boost::current_exception_diagnostic_information();
<<<<<<< HEAD
    LOG(ERROR) << "Unexpected exception, diagnostic information follows:\n" << diagnostic;
=======
    LOG(ERROR) << "Unexpected exception, diagnostic information follows:\n"
               << diagnostic;
>>>>>>> 09b5c470
    throw;
  }
}

void Check::initConfig(std::string checkName)
{
  mCheckConfig.checkName = checkName;

  std::unique_ptr<ConfigurationInterface> config = ConfigurationFactory::getConfiguration(mConfigurationSource);
  std::vector<std::string> inputs;
  const auto& checkConfig = config->getRecursive("qc.checks." + mCheckConfig.checkName);
<<<<<<< HEAD

  // Params
  if (checkConfig.count("checkParameters")) {
    mCheckConfig.customParameters = config->getRecursiveMap("qc.checks." + checkName + ".checkParameters");
  }

  // Policy
  if (checkConfig.count("policy")) {
    mCheckConfig.policyType = checkConfig.get<std::string>("policy");
  }

  // Inputs
  size_t numberOfTaskSources = 0;
=======

  // Params
  if (checkConfig.count("checkParameters")) {
    mCheckConfig.customParameters = config->getRecursiveMap("qc.checks." + checkName + ".checkParameters");
  }

  // Policy
  if (checkConfig.count("policy")) {
    mCheckConfig.policyType = checkConfig.get<std::string>("policy");
  }

  // Inputs
>>>>>>> 09b5c470
  for (const auto& [_key, dataSource] : checkConfig.get_child("dataSource")) {
    (void)_key;
    if (dataSource.get<std::string>("type") == "Task") {
      auto taskName = dataSource.get<std::string>("name");
<<<<<<< HEAD
      numberOfTaskSources++;
=======

>>>>>>> 09b5c470
      mInputs.push_back({ taskName, TaskRunner::createTaskDataOrigin(), TaskRunner::createTaskDataDescription(taskName) });

      /*
         * Subscribe on predefined MOs.
         * If "MOs" not set or "MOs" set to "all", the check function will be triggered whenever a new MO appears.
         */
      if (dataSource.count("MOs") == 0 || dataSource.get<std::string>("MOs") == "all") {
        mCheckConfig.policyType = "_OnGlobalAny";
        mCheckConfig.allMOs = true;
      } else {
        for (const auto& moName : dataSource.get_child("MOs")) {
          auto name = std::string(taskName + "/" + moName.second.get_value<std::string>());
          if (std::find(mCheckConfig.moNames.begin(), mCheckConfig.moNames.end(), name) == mCheckConfig.moNames.end()) {
            mCheckConfig.moNames.push_back(name);
          }
        }
      }
    }

    // Here can be implemented other sources for the Check then Task if needed
  }
<<<<<<< HEAD
  mLatestQuality->setInputs(stringifyInput(mInputs));

  // Prepare module loading
  mCheckConfig.moduleName = checkConfig.get<std::string>("moduleName");
  mCheckConfig.className = checkConfig.get<std::string>("className");

  // Detector name, if none use "DET"
  mCheckConfig.detectorName = checkConfig.get<std::string>("detectorName", "DET");
  mLatestQuality->setDetectorName(mCheckConfig.detectorName);

  // Determine whether we can beautify
  // See QC-299 for details
  if(numberOfTaskSources > 1) {
    mBeautify = false;
    ILOG(Warning) << "Beautification disabled because more than one source is used in this Check (" << mCheckConfig.checkName << ")" << ENDM;
  }
=======

  mLatestQuality->setInputs(stringifyInput(mInputs));

  // Prepare module loading
  mCheckConfig.moduleName = checkConfig.get<std::string>("moduleName");
  mCheckConfig.className = checkConfig.get<std::string>("className");

  // Detector name, if none use "DET"
  mCheckConfig.detectorName = checkConfig.get<std::string>("detectorName", "DET");
  mLatestQuality->setDetectorName(mCheckConfig.detectorName);
>>>>>>> 09b5c470

  // Print setting
  mLogger << checkName << ": Module " << mCheckConfig.moduleName << AliceO2::InfoLogger::InfoLogger::endm;
  mLogger << checkName << ": Class " << mCheckConfig.className << AliceO2::InfoLogger::InfoLogger::endm;
  mLogger << checkName << ": Detector " << mCheckConfig.detectorName << AliceO2::InfoLogger::InfoLogger::endm;
  mLogger << checkName << ": Policy " << mCheckConfig.policyType << AliceO2::InfoLogger::InfoLogger::endm;
  mLogger << checkName << ": MonitorObjects : " << AliceO2::InfoLogger::InfoLogger::endm;
  for (const auto& moname : mCheckConfig.moNames) {
    mLogger << checkName << "   - " << moname << AliceO2::InfoLogger::InfoLogger::endm;
  }
}

void Check::initPolicy(std::string policyType)
{
  if (policyType == "OnAll") {
    /** 
     * Run check if all MOs are updated 
     */

    mPolicy = [&](std::map<std::string, unsigned int>& revisionMap) {
      for (const auto& moname : mCheckConfig.moNames) {
        if (revisionMap[moname] <= mMORevision) {
          // Expect: revisionMap[notExistingKey] == 0
          return false;
        }
      }
      return true;
    };
  } else if (policyType == "OnAnyNonZero") {
    /**
     * Return true if any declared MOs were updated
     * Guaranee that all declared MOs are available 
     */
    mPolicy = [&](std::map<std::string, unsigned int>& revisionMap) {
      if (!mPolicyHelper) {
        // Check if all monitor objects are available
        for (const auto& moname : mCheckConfig.moNames) {
          if (!revisionMap.count(moname)) {
            return false;
          }
        }
        // From now on all MOs are available
        mPolicyHelper = true;
      }

      for (const auto& moname : mCheckConfig.moNames) {
        if (revisionMap[moname] > mMORevision) {
          return true;
        }
      }
      return false;
    };

  } else if (policyType == "_OnGlobalAny") {
    /**
     * Return true if any MOs were updated.
     * Inner policy - used for `"MOs": "all"`
     * Might return true even if MO is not used in Check
     */

    mPolicy = [](std::map<std::string, unsigned int>& revisionMap) {
      // Expecting check of this policy only if any change
      (void)revisionMap; // Supprses Unused warning
      return true;
    };

  } else /* if (policyType == "OnAny") */ {
    /**
     * Default behaviour
     *
     * Run check if any declared MOs are updated
     * Does not guarantee to contain all declared MOs 
     */
    mPolicy = [&](std::map<std::string, unsigned int>& revisionMap) {
      for (const auto& moname : mCheckConfig.moNames) {
        if (revisionMap.count(moname) && revisionMap[moname] > mMORevision) {
          return true;
        }
      }
      return false;
    };
  }
}

void Check::init()
{
<<<<<<< HEAD
  try{
  mCheckInterface = root_class_factory::create<CheckInterface>(mCheckConfig.moduleName, mCheckConfig.className);
  mCheckInterface->setCustomParameters(mCheckConfig.customParameters);
  mCheckInterface->configure(mCheckConfig.checkName);
  } catch (...) {
    std::string diagnostic = boost::current_exception_diagnostic_information();
    LOG(ERROR) << "Unexpected exception, diagnostic information follows:\n"
               << diagnostic;
    throw;
  }
=======
  mCheckInterface = root_class_factory::create<CheckInterface>(mCheckConfig.moduleName, mCheckConfig.className);
  mCheckInterface->setCustomParameters(mCheckConfig.customParameters);
  mCheckInterface->configure(mCheckConfig.checkName);
>>>>>>> 09b5c470

  /** 
   * The policy needs to be here. If running in constructor, the lambda gets wrong reference
   * and runs into SegmentationFault.
   */
  initPolicy(mCheckConfig.policyType);
}

bool Check::isReady(std::map<std::string, unsigned int>& revisionMap)
{
  return mPolicy(revisionMap);
}

void Check::updateRevision(unsigned int revision)
{
  mMORevision = revision;
}

std::shared_ptr<QualityObject> Check::check(std::map<std::string, std::shared_ptr<MonitorObject>>& moMap)
{
  // Check if the module with the function is loaded
  if (mCheckInterface != nullptr) {
    std::shared_ptr<Quality> quality;
    if (mCheckConfig.allMOs) {
      /* 
       * User didn't specify the MOs.
       * All MOs are passed, no shadowing needed.
       */
      mLatestQuality->updateQuality(mCheckInterface->check(&moMap));
      // Trigger beautification
      cout << __FILE__ << ":" << __LINE__ << " - calling beautify" << endl;
      beautify(moMap);
    } else {
      /* 
       * Shadow MOs.
       * Don't pass MOs that weren't specified by user.
       * The user might safely relay on getting only required MOs inside the map.
       *
       * Implementation: Copy to different map only required MOs.
       */
      std::map<std::string, std::shared_ptr<MonitorObject>> shadowMap;
      for (auto& key : mCheckConfig.moNames) {
        if (moMap.count(key)) {
          // don't create empty shared_ptr
          shadowMap.insert({ key, moMap[key] });
        }
      }

      // Trigger loaded check and update quality of the Check.
      mLatestQuality->updateQuality(mCheckInterface->check(&shadowMap));
      // Trigger beautification
      cout << __FILE__ << ":" << __LINE__ << " - calling beautify" << endl;
      beautify(shadowMap);
    }
  }
  mLogger << mCheckConfig.checkName << " Quality: " << mLatestQuality->getQuality() << AliceO2::InfoLogger::InfoLogger::endm;
<<<<<<< HEAD
=======
  // Trigger beautification
  beautify(moMap);
>>>>>>> 09b5c470

  return mLatestQuality;
}

void Check::beautify(std::map<std::string, std::shared_ptr<MonitorObject>>& moMap)
{
  cout << __FILE__ << ":" << __LINE__ << endl;
  if (!mBeautify) {
    return;
    cout << __FILE__ << ":" << __LINE__ << endl;
  }
<<<<<<< HEAD
  cout << __FILE__ << ":" << __LINE__ << endl;

  for( auto const& [name, mo] : moMap ) {
    cout << "mo : " << name << endl;

    cout << __FILE__ << ":" << __LINE__ << endl;

    // Beautify
    mLogger << mCheckConfig.checkName << AliceO2::InfoLogger::InfoLogger::endm;
    mLogger << mCheckConfig.checkName << " 1Beautify : " << mo << AliceO2::InfoLogger::InfoLogger::endm;
    mLogger << mCheckConfig.checkName << " 2Beautify : " << mo->getName() << AliceO2::InfoLogger::InfoLogger::endm;
    mLogger << mCheckConfig.checkName << " 3Beautify : " << mCheckInterface << AliceO2::InfoLogger::InfoLogger::endm;
    mLogger << mCheckConfig.checkName << " 4Beautify : " << mCheckInterface->IsA()->GetName() << AliceO2::InfoLogger::InfoLogger::endm;
    cout << __FILE__ << ":" << __LINE__ << endl;
    mCheckInterface->beautify(mo, mLatestQuality->getQuality());
    cout << __FILE__ << ":" << __LINE__ << endl;
  }
=======

  if (!(moMap.size() == 1 && mCheckConfig.moNames.size() == 1)) {

    // Do not beautify and check in future iterations
    mBeautify = false;
    return;
  }

  // Take first and only item from moMap
  auto& mo = moMap.begin()->second;

  // Beautify
  mLogger << mCheckConfig.checkName << " Beautify" << AliceO2::InfoLogger::InfoLogger::endm;
  mCheckInterface->beautify(mo, mLatestQuality->getQuality());
>>>>>>> 09b5c470
}<|MERGE_RESOLUTION|>--- conflicted
+++ resolved
@@ -48,12 +48,8 @@
     mLogger(QcInfoLogger::GetInstance()),
     mLatestQuality(std::make_shared<QualityObject>(checkName)),
     mInputs{},
-<<<<<<< HEAD
     mOutputSpec{ "QC", Check::createCheckerDataDescription(checkName), 0 },
     mBeautify(true)
-=======
-    mOutputSpec{ "QC", Check::createCheckerDataDescription(checkName), 0 }
->>>>>>> 09b5c470
 {
   mPolicy = [](std::map<std::string, unsigned int>) {
     // Prevent from using of uninitiated policy
@@ -65,12 +61,7 @@
     initConfig(checkName);
   } catch (...) {
     std::string diagnostic = boost::current_exception_diagnostic_information();
-<<<<<<< HEAD
     LOG(ERROR) << "Unexpected exception, diagnostic information follows:\n" << diagnostic;
-=======
-    LOG(ERROR) << "Unexpected exception, diagnostic information follows:\n"
-               << diagnostic;
->>>>>>> 09b5c470
     throw;
   }
 }
@@ -82,7 +73,6 @@
   std::unique_ptr<ConfigurationInterface> config = ConfigurationFactory::getConfiguration(mConfigurationSource);
   std::vector<std::string> inputs;
   const auto& checkConfig = config->getRecursive("qc.checks." + mCheckConfig.checkName);
-<<<<<<< HEAD
 
   // Params
   if (checkConfig.count("checkParameters")) {
@@ -96,29 +86,11 @@
 
   // Inputs
   size_t numberOfTaskSources = 0;
-=======
-
-  // Params
-  if (checkConfig.count("checkParameters")) {
-    mCheckConfig.customParameters = config->getRecursiveMap("qc.checks." + checkName + ".checkParameters");
-  }
-
-  // Policy
-  if (checkConfig.count("policy")) {
-    mCheckConfig.policyType = checkConfig.get<std::string>("policy");
-  }
-
-  // Inputs
->>>>>>> 09b5c470
   for (const auto& [_key, dataSource] : checkConfig.get_child("dataSource")) {
     (void)_key;
     if (dataSource.get<std::string>("type") == "Task") {
       auto taskName = dataSource.get<std::string>("name");
-<<<<<<< HEAD
       numberOfTaskSources++;
-=======
-
->>>>>>> 09b5c470
       mInputs.push_back({ taskName, TaskRunner::createTaskDataOrigin(), TaskRunner::createTaskDataDescription(taskName) });
 
       /*
@@ -140,7 +112,6 @@
 
     // Here can be implemented other sources for the Check then Task if needed
   }
-<<<<<<< HEAD
   mLatestQuality->setInputs(stringifyInput(mInputs));
 
   // Prepare module loading
@@ -157,18 +128,6 @@
     mBeautify = false;
     ILOG(Warning) << "Beautification disabled because more than one source is used in this Check (" << mCheckConfig.checkName << ")" << ENDM;
   }
-=======
-
-  mLatestQuality->setInputs(stringifyInput(mInputs));
-
-  // Prepare module loading
-  mCheckConfig.moduleName = checkConfig.get<std::string>("moduleName");
-  mCheckConfig.className = checkConfig.get<std::string>("className");
-
-  // Detector name, if none use "DET"
-  mCheckConfig.detectorName = checkConfig.get<std::string>("detectorName", "DET");
-  mLatestQuality->setDetectorName(mCheckConfig.detectorName);
->>>>>>> 09b5c470
 
   // Print setting
   mLogger << checkName << ": Module " << mCheckConfig.moduleName << AliceO2::InfoLogger::InfoLogger::endm;
@@ -255,7 +214,6 @@
 
 void Check::init()
 {
-<<<<<<< HEAD
   try{
   mCheckInterface = root_class_factory::create<CheckInterface>(mCheckConfig.moduleName, mCheckConfig.className);
   mCheckInterface->setCustomParameters(mCheckConfig.customParameters);
@@ -266,11 +224,6 @@
                << diagnostic;
     throw;
   }
-=======
-  mCheckInterface = root_class_factory::create<CheckInterface>(mCheckConfig.moduleName, mCheckConfig.className);
-  mCheckInterface->setCustomParameters(mCheckConfig.customParameters);
-  mCheckInterface->configure(mCheckConfig.checkName);
->>>>>>> 09b5c470
 
   /** 
    * The policy needs to be here. If running in constructor, the lambda gets wrong reference
@@ -327,11 +280,6 @@
     }
   }
   mLogger << mCheckConfig.checkName << " Quality: " << mLatestQuality->getQuality() << AliceO2::InfoLogger::InfoLogger::endm;
-<<<<<<< HEAD
-=======
-  // Trigger beautification
-  beautify(moMap);
->>>>>>> 09b5c470
 
   return mLatestQuality;
 }
@@ -343,7 +291,6 @@
     return;
     cout << __FILE__ << ":" << __LINE__ << endl;
   }
-<<<<<<< HEAD
   cout << __FILE__ << ":" << __LINE__ << endl;
 
   for( auto const& [name, mo] : moMap ) {
@@ -361,20 +308,4 @@
     mCheckInterface->beautify(mo, mLatestQuality->getQuality());
     cout << __FILE__ << ":" << __LINE__ << endl;
   }
-=======
-
-  if (!(moMap.size() == 1 && mCheckConfig.moNames.size() == 1)) {
-
-    // Do not beautify and check in future iterations
-    mBeautify = false;
-    return;
-  }
-
-  // Take first and only item from moMap
-  auto& mo = moMap.begin()->second;
-
-  // Beautify
-  mLogger << mCheckConfig.checkName << " Beautify" << AliceO2::InfoLogger::InfoLogger::endm;
-  mCheckInterface->beautify(mo, mLatestQuality->getQuality());
->>>>>>> 09b5c470
 }