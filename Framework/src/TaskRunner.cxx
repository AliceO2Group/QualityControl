// Copyright CERN and copyright holders of ALICE O2. This software is
// distributed under the terms of the GNU General Public License v3 (GPL
// Version 3), copied verbatim in the file "COPYING".
//
// See http://alice-o2.web.cern.ch/license for full licensing information.
//
// In applying this license CERN does not waive the privileges and immunities
// granted to it by virtue of its status as an Intergovernmental Organization
// or submit itself to any jurisdiction.

///
/// \file   TaskRunner.cxx
/// \author Barthelemy von Haller
/// \author Piotr Konopka
///

#include "QualityControl/TaskRunner.h"

#include <memory>

// O2
#include <Common/Exceptions.h>
#include <Configuration/ConfigurationFactory.h>
#include <Monitoring/MonitoringFactory.h>
#include <Framework/DataSampling.h>
#include <Framework/CallbackService.h>
#include <Framework/CompletionPolicyHelpers.h>
#include <Framework/TimesliceIndex.h>
#include <Framework/DataSpecUtils.h>
#include <Framework/DataDescriptorQueryBuilder.h>

#include "QualityControl/QcInfoLogger.h"
#include "QualityControl/TaskFactory.h"

#include <string>
#include <memory>

using namespace std;

const auto current_diagnostic = boost::current_exception_diagnostic_information;

namespace o2::quality_control::core
{

using namespace o2::framework;
using namespace o2::header;
using namespace o2::configuration;
using namespace o2::monitoring;
using namespace std::chrono;
using namespace AliceO2::Common;

TaskRunner::TaskRunner(const std::string& taskName, const std::string& configurationSource, size_t id)
  : mDeviceName(createTaskRunnerIdString() + "-" + taskName),
    mMonitorObjectsSpec({ "mo" }, createTaskDataOrigin(), createTaskDataDescription(taskName), id)
{
  // setup configuration
<<<<<<< HEAD
  mConfigFile = ConfigurationFactory::getConfiguration(configurationSource);
  populateConfig(taskName, id);
=======
  try {
    mConfigFile = ConfigurationFactory::getConfiguration(configurationSource);
    populateConfig(taskName);
  } catch (...) {
    // catch the configuration exception and print it to avoid losing it
    ILOG(Fatal) << "Unexpected exception during configuration:\n"
                << current_diagnostic(true);
    throw;
  }
>>>>>>> 7b4d1d51
}

void TaskRunner::init(InitContext& iCtx)
{
  ILOG(Info) << "initializing TaskRunner" << ENDM;

  // registering state machine callbacks
  iCtx.services().get<CallbackService>().set(CallbackService::Id::Start, [this]() { start(); });
  iCtx.services().get<CallbackService>().set(CallbackService::Id::Stop, [this]() { stop(); });
  iCtx.services().get<CallbackService>().set(CallbackService::Id::Reset, [this]() { reset(); });

  // setup monitoring
  std::string monitoringUrl = mConfigFile->get<std::string>("qc.config.monitoring.url", "infologger:///debug?qc");
  mCollector = MonitoringFactory::Get(monitoringUrl);
  mCollector->enableProcessMonitoring();
  mCollector->addGlobalTag(tags::Key::Subsystem, tags::Value::QC);
  mCollector->addGlobalTag("TaskName", mTaskConfig.taskName);

  // setup publisher
  mObjectsManager = std::make_shared<ObjectsManager>(mTaskConfig);

  // setup user's task
  TaskFactory f;
  mTask.reset(f.create(mTaskConfig, mObjectsManager));

  // init user's task
  mTask->loadCcdb(mTaskConfig.conditionUrl);
  mTask->initialize(iCtx);

  mNoMoreCycles = false;
  mCycleNumber = 0;
}

void TaskRunner::run(ProcessingContext& pCtx)
{
  if (mNoMoreCycles) {
    ILOG(Info) << "The maximum number of cycles (" << mTaskConfig.maxNumberCycles << ") has been reached"
               << " or the device has received an EndOfStream signal. Won't start a new cycle." << ENDM;
    return;
  }

  if (!mCycleOn) {
    startCycle();
  }

  auto [dataReady, timerReady] = validateInputs(pCtx.inputs());

  if (dataReady) {
    mTask->monitorData(pCtx);
    mNumberMessages++;
  }

  if (timerReady) {
    finishCycle(pCtx.outputs());
    if (mResetAfterPublish) {
      mTask->reset();
    }
    if (mTaskConfig.maxNumberCycles < 0 || mCycleNumber < mTaskConfig.maxNumberCycles) {
      startCycle();
    } else {
      mNoMoreCycles = true;
    }
  }
}

CompletionPolicy::CompletionOp TaskRunner::completionPolicyCallback(o2::framework::CompletionPolicy::InputSet inputs)
{
  // fixme: we assume that there is one timer input and the rest are data inputs. If some other implicit inputs are
  //  added, this will break.
  size_t dataInputsExpected = inputs.size() - 1;
  size_t dataInputsPresent = 0;

  CompletionPolicy::CompletionOp action = CompletionPolicy::CompletionOp::Wait;

  for (auto& input : inputs) {
    if (input.header == nullptr || input.payload == nullptr) {
      continue;
    }

    const auto* dataHeader = CompletionPolicyHelpers::getHeader<DataHeader>(input);
    assert(dataHeader);

    if (!strncmp(dataHeader->dataDescription.str, "TIMER", 5)) {
      action = CompletionPolicy::CompletionOp::Consume;
    } else {
      dataInputsPresent++;
    }
  }

  LOG(DEBUG) << "Completion policy callback. "
             << "Total inputs possible: " << inputs.size()
             << ", data inputs: " << dataInputsPresent
             << ", timer inputs: " << (action == CompletionPolicy::CompletionOp::Consume);

  if (dataInputsPresent == dataInputsExpected) {
    action = CompletionPolicy::CompletionOp::Consume;
  }

  LOG(DEBUG) << "Action: " << action;

  return action;
}

void TaskRunner::setResetAfterPublish(bool resetAfterPublish) { mResetAfterPublish = resetAfterPublish; }

std::string TaskRunner::createTaskRunnerIdString()
{
  return std::string("QC-TASK-RUNNER");
}

header::DataOrigin TaskRunner::createTaskDataOrigin()
{
  return header::DataOrigin{ "QC" };
}

header::DataDescription TaskRunner::createTaskDataDescription(const std::string& taskName)
{
  if (taskName.empty()) {
    BOOST_THROW_EXCEPTION(FatalException() << errinfo_details("Empty taskName for task's data description"));
  }
  o2::header::DataDescription description;
  description.runtimeInit(std::string(taskName.substr(0, header::DataDescription::size - 3) + "-mo").c_str());
  return description;
}

void TaskRunner::endOfStream(framework::EndOfStreamContext& eosContext)
{
  ILOG(Info) << "Received an EndOfStream, finishing the current cycle" << ENDM;
  finishCycle(eosContext.outputs());
  mNoMoreCycles = true;
}

void TaskRunner::start()
{
  startOfActivity();

  if (mNoMoreCycles) {
    ILOG(Info) << "The maximum number of cycles (" << mTaskConfig.maxNumberCycles << ") has been reached"
               << " or the device has received an EndOfStream signal. Won't start a new cycle." << ENDM;
    return;
  }

  startCycle();
}

void TaskRunner::stop()
{
  if (mCycleOn) {
    mTask->endOfCycle();
    mCycleNumber++;
    mCycleOn = false;
  }
  endOfActivity();
  mTask->reset();
}

void TaskRunner::reset()
{
  mTask.reset();
  mCollector.reset();
  mObjectsManager.reset();
}

std::tuple<bool /*data ready*/, bool /*timer ready*/> TaskRunner::validateInputs(const framework::InputRecord& inputs)
{
  size_t dataInputsPresent = 0;
  bool timerReady = false;

  for (auto& input : inputs) {
    if (input.header != nullptr && input.payload != nullptr) {

      const auto* dataHeader = get<DataHeader*>(input.header);
      assert(dataHeader);

      if (!strncmp(dataHeader->dataDescription.str, "TIMER", 5)) {
        timerReady = true;
      } else {
        dataInputsPresent++;
      }
    }
  }
  bool dataReady = dataInputsPresent == inputs.size() - 1;

  return { dataReady, timerReady };
}

void TaskRunner::populateConfig(std::string taskName, int id)
{
  auto tasksConfigList = mConfigFile->getRecursive("qc.tasks");
  auto taskConfigTree = tasksConfigList.find(taskName);
  if (taskConfigTree == tasksConfigList.not_found()) {
    std::string message = "No configuration found for task \"" + taskName + "\"";
    BOOST_THROW_EXCEPTION(AliceO2::Common::FatalException() << AliceO2::Common::errinfo_details(message));
  }

  mTaskConfig.taskName = taskName;
  string test = taskConfigTree->second.get<std::string>("detectorName", "MISC");
  mTaskConfig.detectorName = validateDetectorName(taskConfigTree->second.get<std::string>("detectorName", "MISC"));
  mTaskConfig.moduleName = taskConfigTree->second.get<std::string>("moduleName");
  mTaskConfig.className = taskConfigTree->second.get<std::string>("className");
  mTaskConfig.cycleDurationSeconds = taskConfigTree->second.get<int>("cycleDurationSeconds", 10);
  mTaskConfig.maxNumberCycles = taskConfigTree->second.get<int>("maxNumberCycles", -1);
  mTaskConfig.consulUrl = mConfigFile->get<std::string>("qc.config.consul.url", "http://consul-test.cern.ch:8500");
  mTaskConfig.conditionUrl = mConfigFile->get<std::string>("qc.config.conditionDB.url", "http://ccdb-test.cern.ch:8080");
  try {
    mTaskConfig.customParameters = mConfigFile->getRecursiveMap("qc.tasks." + taskName + ".taskParameters");
  } catch (...) {
    ILOG(Info) << "No custom parameters for " << taskName << ENDM;
  }

<<<<<<< HEAD
    mTaskConfig.taskName = taskName;
    string test = taskConfigTree->second.get<std::string>("detectorName", "MISC");
    mTaskConfig.detectorName = validateDetectorName(taskConfigTree->second.get<std::string>("detectorName", "MISC"));
    mTaskConfig.moduleName = taskConfigTree->second.get<std::string>("moduleName");
    mTaskConfig.className = taskConfigTree->second.get<std::string>("className");
    mTaskConfig.cycleDurationSeconds = taskConfigTree->second.get<int>("cycleDurationSeconds", 10);
    mTaskConfig.maxNumberCycles = taskConfigTree->second.get<int>("maxNumberCycles", -1);
    mTaskConfig.consulUrl = mConfigFile->get<std::string>("qc.config.consul.url", "http://consul-test.cern.ch:8500");
    mTaskConfig.conditionUrl = mConfigFile->get<std::string>("qc.config.conditionDB.url", "http://ccdb-test.cern.ch:8080");
    try {
      mTaskConfig.customParameters = mConfigFile->getRecursiveMap("qc.tasks." + taskName + ".taskParameters");
    } catch (...) {
      LOG(INFO) << "No custom parameters for " << taskName;
    }
    mTaskConfig.parallelTaskID = id;
=======
  auto policiesFilePath = mConfigFile->get<std::string>("dataSamplingPolicyFile", "");
  ConfigurationInterface* config = policiesFilePath.empty() ? mConfigFile.get() : ConfigurationFactory::getConfiguration(policiesFilePath).get();
  auto policiesTree = config->getRecursive("dataSamplingPolicies");
  auto dataSourceTree = taskConfigTree->second.get_child("dataSource");
  std::string type = dataSourceTree.get<std::string>("type");

  if (type == "dataSamplingPolicy") {
    auto policyName = dataSourceTree.get<std::string>("name");
    ILOG(Info) << "policyName : " << policyName << ENDM;
    mInputSpecs = DataSampling::InputSpecsForPolicy(config, policyName);
  } else if (type == "direct") {
    auto inputsQuery = dataSourceTree.get<std::string>("query");
    mInputSpecs = DataDescriptorQueryBuilder::parse(inputsQuery.c_str());
  } else {
    std::string message = std::string("Configuration error : dataSource type unknown : ") + type;
    BOOST_THROW_EXCEPTION(AliceO2::Common::FatalException() << AliceO2::Common::errinfo_details(message));
  }
>>>>>>> 7b4d1d51

  mInputSpecs.emplace_back(InputSpec{ "timer-cycle", createTaskDataOrigin(), createTaskDataDescription("TIMER-" + taskName), 0, Lifetime::Timer });
  mOptions.push_back({ "period-timer-cycle", framework::VariantType::Int, static_cast<int>(mTaskConfig.cycleDurationSeconds * 1000000), { "timer period" } });

  ILOG(Info) << "Configuration loaded : " << ENDM;
  ILOG(Info) << ">> Task name : " << mTaskConfig.taskName << ENDM;
  ILOG(Info) << ">> Module name : " << mTaskConfig.moduleName << ENDM;
  ILOG(Info) << ">> Detector name : " << mTaskConfig.detectorName << ENDM;
  ILOG(Info) << ">> Cycle duration seconds : " << mTaskConfig.cycleDurationSeconds << ENDM;
  ILOG(Info) << ">> Max number cycles : " << mTaskConfig.maxNumberCycles << ENDM;
}

std::string TaskRunner::validateDetectorName(std::string name)
{
  // name must be a detector code from DetID or one of the few allowed general names
  int nDetectors = 16;
  const char* detNames[16] = // once we can use DetID, remove this hard-coded list
    { "ITS", "TPC", "TRD", "TOF", "PHS", "CPV", "EMC", "HMP", "MFT", "MCH", "MID", "ZDC", "FT0", "FV0", "FDD", "ACO" };
  vector<string> permitted = { "MISC", "DAQ", "GENERAL", "TST", "BMK", "CTP", "TRG", "DCS" };
  for (auto i = 0; i < nDetectors; i++) {
    permitted.push_back(detNames[i]);
    //    permitted.push_back(o2::detectors::DetID::getName(i));
  }
  auto it = std::find(permitted.begin(), permitted.end(), name);

  if (it == permitted.end()) {
    std::string permittedString;
    for (auto i : permitted)
      permittedString += i + ' ';
    ILOG(Error) << "Invalid detector name : " << name << "\n"
                << "    Placeholder 'MISC' will be used instead\n"
                << "    Note: list of permitted detector names :" << permittedString << ENDM;
    return "MISC";
  }
  return name;
}

void TaskRunner::startOfActivity()
{
  // stats
  mTimerTotalDurationActivity.reset();
  mTotalNumberObjectsPublished = 0;

  Activity activity(mConfigFile->get<int>("qc.config.Activity.number"),
                    mConfigFile->get<int>("qc.config.Activity.type"));
  mTask->startOfActivity(activity);
  mObjectsManager->updateServiceDiscovery();
}

void TaskRunner::endOfActivity()
{
  Activity activity(mConfigFile->get<int>("qc.config.Activity.number"),
                    mConfigFile->get<int>("qc.config.Activity.type"));
  mTask->endOfActivity(activity);
  mObjectsManager->removeAllFromServiceDiscovery();

  double rate = mTotalNumberObjectsPublished / mTimerTotalDurationActivity.getTime();
  mCollector->send(Metric{ "qc_objects_published" }.addValue(rate, "per_second_whole_run"));
}

void TaskRunner::startCycle()
{
  QcInfoLogger::GetInstance() << "cycle " << mCycleNumber << " in " << mTaskConfig.taskName << ENDM;
  mTask->startOfCycle();
  mNumberMessages = 0;
  mNumberObjectsPublishedInCycle = 0;
  mTimerDurationCycle.reset();
  mCycleOn = true;
}

void TaskRunner::finishCycle(DataAllocator& outputs)
{
  mTask->endOfCycle();

  mNumberObjectsPublishedInCycle += publish(outputs);
  mTotalNumberObjectsPublished += mNumberObjectsPublishedInCycle;

  publishCycleStats();
  mObjectsManager->updateServiceDiscovery();

  mCycleNumber++;
  mCycleOn = false;

  if (mTaskConfig.maxNumberCycles == mCycleNumber) {
    ILOG(Info) << "The maximum number of cycles (" << mTaskConfig.maxNumberCycles << ") has been reached."
               << " The task will not do anything from now on." << ENDM;
  }
}

void TaskRunner::publishCycleStats()
{
  double cycleDuration = mTimerDurationCycle.getTime();
  double rate = mNumberObjectsPublishedInCycle / (cycleDuration + mLastPublicationDuration);
  double wholeRunRate = mTotalNumberObjectsPublished / mTimerTotalDurationActivity.getTime();
  double totalDurationActivity = mTimerTotalDurationActivity.getTime();

  mCollector->send({ mNumberMessages, "qc_messages_received_in_cycle" });

  // monitoring metrics
  mCollector->send(Metric{ "qc_duration" }
                     .addValue(cycleDuration, "module_cycle")
                     .addValue(mLastPublicationDuration, "publication")
                     .addValue(totalDurationActivity, "activity_whole_run"));

  mCollector->send(Metric{ "qc_objects_published" }
                     .addValue(mNumberObjectsPublishedInCycle, "in_cycle")
                     .addValue(rate, "per_second")
                     .addValue(mTotalNumberObjectsPublished, "whole_run")
                     .addValue(wholeRunRate, "per_second_whole_run"));
}

int TaskRunner::publish(DataAllocator& outputs)
{
  ILOG(Info) << "Send data from " << mTaskConfig.taskName << " len: " << mObjectsManager->getNumberPublishedObjects() << ENDM;
  AliceO2::Common::Timer publicationDurationTimer;

  auto concreteOutput = framework::DataSpecUtils::asConcreteDataMatcher(mMonitorObjectsSpec);
  // getNonOwningArray creates a TObjArray containing the monitoring objects, but not
  // owning them. The array is created by new and must be cleaned up by the caller
  std::unique_ptr<MonitorObjectCollection> array(mObjectsManager->getNonOwningArray());
  int objectsPublished = array->GetEntries();

  outputs.snapshot(
    Output{ concreteOutput.origin,
            concreteOutput.description,
            concreteOutput.subSpec,
            mMonitorObjectsSpec.lifetime },
    *array);

  mLastPublicationDuration = publicationDurationTimer.getTime();
  return objectsPublished;
}

} // namespace o2::quality_control::core<|MERGE_RESOLUTION|>--- conflicted
+++ resolved
@@ -54,20 +54,15 @@
     mMonitorObjectsSpec({ "mo" }, createTaskDataOrigin(), createTaskDataDescription(taskName), id)
 {
   // setup configuration
-<<<<<<< HEAD
-  mConfigFile = ConfigurationFactory::getConfiguration(configurationSource);
-  populateConfig(taskName, id);
-=======
   try {
     mConfigFile = ConfigurationFactory::getConfiguration(configurationSource);
-    populateConfig(taskName);
+    populateConfig(taskName, id);
   } catch (...) {
     // catch the configuration exception and print it to avoid losing it
     ILOG(Fatal) << "Unexpected exception during configuration:\n"
                 << current_diagnostic(true);
     throw;
   }
->>>>>>> 7b4d1d51
 }
 
 void TaskRunner::init(InitContext& iCtx)
@@ -277,24 +272,8 @@
   } catch (...) {
     ILOG(Info) << "No custom parameters for " << taskName << ENDM;
   }
-
-<<<<<<< HEAD
-    mTaskConfig.taskName = taskName;
-    string test = taskConfigTree->second.get<std::string>("detectorName", "MISC");
-    mTaskConfig.detectorName = validateDetectorName(taskConfigTree->second.get<std::string>("detectorName", "MISC"));
-    mTaskConfig.moduleName = taskConfigTree->second.get<std::string>("moduleName");
-    mTaskConfig.className = taskConfigTree->second.get<std::string>("className");
-    mTaskConfig.cycleDurationSeconds = taskConfigTree->second.get<int>("cycleDurationSeconds", 10);
-    mTaskConfig.maxNumberCycles = taskConfigTree->second.get<int>("maxNumberCycles", -1);
-    mTaskConfig.consulUrl = mConfigFile->get<std::string>("qc.config.consul.url", "http://consul-test.cern.ch:8500");
-    mTaskConfig.conditionUrl = mConfigFile->get<std::string>("qc.config.conditionDB.url", "http://ccdb-test.cern.ch:8080");
-    try {
-      mTaskConfig.customParameters = mConfigFile->getRecursiveMap("qc.tasks." + taskName + ".taskParameters");
-    } catch (...) {
-      LOG(INFO) << "No custom parameters for " << taskName;
-    }
-    mTaskConfig.parallelTaskID = id;
-=======
+  mTaskConfig.parallelTaskID = id;
+
   auto policiesFilePath = mConfigFile->get<std::string>("dataSamplingPolicyFile", "");
   ConfigurationInterface* config = policiesFilePath.empty() ? mConfigFile.get() : ConfigurationFactory::getConfiguration(policiesFilePath).get();
   auto policiesTree = config->getRecursive("dataSamplingPolicies");
@@ -312,7 +291,6 @@
     std::string message = std::string("Configuration error : dataSource type unknown : ") + type;
     BOOST_THROW_EXCEPTION(AliceO2::Common::FatalException() << AliceO2::Common::errinfo_details(message));
   }
->>>>>>> 7b4d1d51
 
   mInputSpecs.emplace_back(InputSpec{ "timer-cycle", createTaskDataOrigin(), createTaskDataDescription("TIMER-" + taskName), 0, Lifetime::Timer });
   mOptions.push_back({ "period-timer-cycle", framework::VariantType::Int, static_cast<int>(mTaskConfig.cycleDurationSeconds * 1000000), { "timer period" } });
