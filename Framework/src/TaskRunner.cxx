--- conflicted
+++ resolved
@@ -61,12 +61,9 @@
     mRunNumber(0),
     mMonitorObjectsSpec({ "mo" }, createTaskDataOrigin(), createTaskDataDescription(taskName), id)
 {
-<<<<<<< HEAD
   ILOG.setFacility("Task");
 
   // setup configuration
-=======
->>>>>>> 228c96b0
   try {
     mTaskConfig.taskName = taskName;
     mTaskConfig.parallelTaskID = id;
@@ -74,33 +71,24 @@
     loadTopologyConfig();
   } catch (...) {
     // catch the configuration exception and print it to avoid losing it
-<<<<<<< HEAD
     ILOG << LogFatalOps << "Unexpected exception during configuration:\n"
-         << current_diagnostic(true);
-=======
-    ILOG(Fatal) << "Unexpected exception during configuration:\n"
-                << current_diagnostic(true) << ENDM;
->>>>>>> 228c96b0
+         << current_diagnostic(true) << ENDM;
     throw;
   }
 }
 
 void TaskRunner::init(InitContext& iCtx)
 {
-<<<<<<< HEAD
   ILOG << LogInfoSupport << "initializing TaskRunner" << ENDM;
-=======
-  ILOG(Info) << "Initializing TaskRunner" << ENDM;
-  ILOG(Info) << "Loading configuration" << ENDM;
+  ILOG << LogInfoSupport << "Loading configuration" << ENDM;
   try {
     loadTaskConfig();
   } catch (...) {
     // catch the configuration exception and print it to avoid losing it
-    ILOG(Fatal) << "Unexpected exception during configuration:\n"
+    ILOG << LogFatalOps << "Unexpected exception during configuration:\n"
                 << current_diagnostic(true) << ENDM;
     throw;
   }
->>>>>>> 228c96b0
 
   // registering state machine callbacks
   iCtx.services().get<CallbackService>().set(CallbackService::Id::Start, [this, &options = iCtx.options()]() { start(options); });
@@ -295,33 +283,7 @@
 
 void TaskRunner::loadTopologyConfig()
 {
-<<<<<<< HEAD
-  auto tasksConfigList = mConfigFile->getRecursive("qc.tasks");
-  auto taskConfigTree = tasksConfigList.find(taskName);
-  if (taskConfigTree == tasksConfigList.not_found()) {
-    std::string message = "No configuration found for task \"" + taskName + "\"";
-    BOOST_THROW_EXCEPTION(AliceO2::Common::FatalException() << AliceO2::Common::errinfo_details(message));
-  }
-
-  mTaskConfig.taskName = taskName;
-  string test = taskConfigTree->second.get<std::string>("detectorName", "MISC");
-  mTaskConfig.detectorName = validateDetectorName(taskConfigTree->second.get<std::string>("detectorName", "MISC"));
-  mTaskConfig.moduleName = taskConfigTree->second.get<std::string>("moduleName");
-  mTaskConfig.className = taskConfigTree->second.get<std::string>("className");
-  mTaskConfig.cycleDurationSeconds = taskConfigTree->second.get<int>("cycleDurationSeconds", 10);
-  mTaskConfig.maxNumberCycles = taskConfigTree->second.get<int>("maxNumberCycles", -1);
-  mTaskConfig.consulUrl = mConfigFile->get<std::string>("qc.config.consul.url", "http://consul-test.cern.ch:8500");
-  mTaskConfig.conditionUrl = mConfigFile->get<std::string>("qc.config.conditionDB.url", "http://ccdb-test.cern.ch:8080");
-  try {
-    mTaskConfig.customParameters = mConfigFile->getRecursiveMap("qc.tasks." + taskName + ".taskParameters");
-  } catch (...) {
-    ILOG << LogDebugSupport << "No custom parameters for " << taskName << ENDM;
-  }
-  mTaskConfig.parallelTaskID = id;
-
-=======
   auto taskConfigTree = getTaskConfigTree();
->>>>>>> 228c96b0
   auto policiesFilePath = mConfigFile->get<std::string>("dataSamplingPolicyFile", "");
   ConfigurationInterface* config = policiesFilePath.empty() ? mConfigFile.get() : ConfigurationFactory::getConfiguration(policiesFilePath).get();
   auto policiesTree = config->getRecursive("dataSamplingPolicies");
