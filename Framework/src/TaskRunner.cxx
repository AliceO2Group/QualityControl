--- conflicted
+++ resolved
@@ -215,10 +215,6 @@
 
 void TaskRunner::computeRunNumber(const ServiceRegistry& services)
 {
-<<<<<<< HEAD
-  mRunNumber = computeRunNumber(services, mConfigFile->getRecursive());
-  ILOG(Info, Ops) << "Starting run " << mRunNumber << ENDM;
-=======
   try {
     auto temp = services.get<RawDeviceService>().device()->fConfig->GetProperty<string>("runNumber", "unspecified");
     ILOG(Info, Devel) << "Got this property runNumber from RawDeviceService: " << temp << ENDM;
@@ -233,7 +229,6 @@
 void TaskRunner::start(const ServiceRegistry& services)
 {
   computeRunNumber(services);
->>>>>>> 70416e0c
 
   try {
     startOfActivity();
