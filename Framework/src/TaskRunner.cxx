// Copyright CERN and copyright holders of ALICE O2. This software is
// distributed under the terms of the GNU General Public License v3 (GPL
// Version 3), copied verbatim in the file "COPYING".
//
// See http://alice-o2.web.cern.ch/license for full licensing information.
//
// In applying this license CERN does not waive the privileges and immunities
// granted to it by virtue of its status as an Intergovernmental Organization
// or submit itself to any jurisdiction.

///
/// \file   TaskRunner.cxx
/// \author Barthelemy von Haller
/// \author Piotr Konopka
///

#include "QualityControl/TaskRunner.h"

#include <memory>

// O2
#include <Common/Exceptions.h>
#include <Configuration/ConfigurationFactory.h>
#include <Monitoring/MonitoringFactory.h>
#if __has_include(<Framework/DataSampling.h>)
#include <Framework/DataSampling.h>
#else
#include <DataSampling/DataSampling.h>
using namespace o2::utilities;
#endif
#include <Framework/CallbackService.h>
#include <Framework/CompletionPolicyHelpers.h>
#include <Framework/TimesliceIndex.h>
#include <Framework/DataSpecUtils.h>
#include <Framework/DataDescriptorQueryBuilder.h>
#include <Framework/ConfigParamRegistry.h>

// Fairlogger
#include <fairlogger/Logger.h>

#include "QualityControl/QcInfoLogger.h"
#include "QualityControl/TaskFactory.h"

#include <string>
#include <memory>
#include <boost/property_tree/ini_parser.hpp>

using namespace std;

const auto current_diagnostic = boost::current_exception_diagnostic_information;

namespace o2::quality_control::core
{

using namespace o2::framework;
using namespace o2::header;
using namespace o2::configuration;
using namespace o2::monitoring;
using namespace std::chrono;
using namespace AliceO2::Common;

TaskRunner::TaskRunner(const std::string& taskName, const std::string& configurationSource, size_t id)
  : mDeviceName(createTaskRunnerIdString() + "-" + taskName),
    mRunNumber(0),
    mMonitorObjectsSpec({ "mo" }, createTaskDataOrigin(), createTaskDataDescription(taskName), id)
{
  ILOG_INST.setFacility("Task");

  // setup configuration
  try {
    mTaskConfig.taskName = taskName;
    mTaskConfig.parallelTaskID = id;
    mConfigFile = ConfigurationFactory::getConfiguration(configurationSource);
    loadTopologyConfig();
  } catch (...) {
    // catch the configuration exception and print it to avoid losing it
    ILOG(Fatal, Ops) << "Unexpected exception during configuration:\n"
         << current_diagnostic(true) << ENDM;
    throw;
  }
}

void TaskRunner::init(InitContext& iCtx)
{
  ILOG(Info)<< LogInfoSupport << "initializing TaskRunner" << ENDM;
  ILOG(Info)<< LogInfoSupport << "Loading configuration" << ENDM;
  try {
    loadTaskConfig();
  } catch (...) {
    // catch the configuration exception and print it to avoid losing it
    ILOG(Fatal, Ops) << "Unexpected exception during configuration:\n"
         << current_diagnostic(true) << ENDM;
    throw;
  }

  // registering state machine callbacks
  iCtx.services().get<CallbackService>().set(CallbackService::Id::Start, [this, &options = iCtx.options()]() { start(options); });
  iCtx.services().get<CallbackService>().set(CallbackService::Id::Stop, [this]() { stop(); });
  iCtx.services().get<CallbackService>().set(CallbackService::Id::Reset, [this]() { reset(); });

  // setup monitoring
  std::string monitoringUrl = mConfigFile->get<std::string>("qc.config.monitoring.url", "infologger:///debug?qc");
  mCollector = MonitoringFactory::Get(monitoringUrl);
  mCollector->enableProcessMonitoring();
  mCollector->addGlobalTag(tags::Key::Subsystem, tags::Value::QC);
  mCollector->addGlobalTag("TaskName", mTaskConfig.taskName);

  // setup publisher
  mObjectsManager = std::make_shared<ObjectsManager>(mTaskConfig);

  // setup user's task
  TaskFactory f;
  mTask.reset(f.create(mTaskConfig, mObjectsManager));

  // init user's task
  mTask->loadCcdb(mTaskConfig.conditionUrl);
  mTask->initialize(iCtx);

  mNoMoreCycles = false;
  mCycleNumber = 0;
}

void TaskRunner::run(ProcessingContext& pCtx)
{
  if (mNoMoreCycles) {
    ILOG(Info)<< LogInfoSupport << "The maximum number of cycles (" << mTaskConfig.maxNumberCycles << ") has been reached"
         << " or the device has received an EndOfStream signal. Won't start a new cycle." << ENDM;
    return;
  }

  if (!mCycleOn) {
    startCycle();
  }

  auto [dataReady, timerReady] = validateInputs(pCtx.inputs());

  if (dataReady) {
    mTask->monitorData(pCtx);
    mNumberMessages++;
  }

  if (timerReady) {
    finishCycle(pCtx.outputs());
    if (mResetAfterPublish) {
      mTask->reset();
    }
    if (mTaskConfig.maxNumberCycles < 0 || mCycleNumber < mTaskConfig.maxNumberCycles) {
      startCycle();
    } else {
      mNoMoreCycles = true;
    }
  }
}

CompletionPolicy::CompletionOp TaskRunner::completionPolicyCallback(o2::framework::CompletionPolicy::InputSet inputs)
{
  // fixme: we assume that there is one timer input and the rest are data inputs. If some other implicit inputs are
  //  added, this will break.
  size_t dataInputsExpected = inputs.size() - 1;
  size_t dataInputsPresent = 0;

  CompletionPolicy::CompletionOp action = CompletionPolicy::CompletionOp::Wait;

  for (auto& input : inputs) {
    if (input.header == nullptr) {
      continue;
    }

    const auto* dataHeader = CompletionPolicyHelpers::getHeader<DataHeader>(input);
    assert(dataHeader);

    if (!strncmp(dataHeader->dataDescription.str, "TIMER", 5)) {
      action = CompletionPolicy::CompletionOp::Consume;
    } else {
      dataInputsPresent++;
    }
  }

  ILOG(Debug, Devel) << "Completion policy callback. "
       << "Total inputs possible: " << inputs.size()
       << ", data inputs: " << dataInputsPresent
       << ", timer inputs: " << (action == CompletionPolicy::CompletionOp::Consume) << ENDM;

  if (dataInputsPresent == dataInputsExpected) {
    action = CompletionPolicy::CompletionOp::Consume;
  }

  ILOG(Debug, Devel) << "Action: " << action;

  return action;
}

void TaskRunner::setResetAfterPublish(bool resetAfterPublish) { mResetAfterPublish = resetAfterPublish; }

std::string TaskRunner::createTaskRunnerIdString()
{
  return std::string("QC-TASK-RUNNER");
}

header::DataOrigin TaskRunner::createTaskDataOrigin()
{
  return header::DataOrigin{ "QC" };
}

header::DataDescription TaskRunner::createTaskDataDescription(const std::string& taskName)
{
  if (taskName.empty()) {
    BOOST_THROW_EXCEPTION(FatalException() << errinfo_details("Empty taskName for task's data description"));
  }
  o2::header::DataDescription description;
  description.runtimeInit(std::string(taskName.substr(0, header::DataDescription::size - 3) + "-mo").c_str());
  return description;
}

void TaskRunner::endOfStream(framework::EndOfStreamContext& eosContext)
{
  ILOG(Info)<< LogInfoSupport << "Received an EndOfStream, finishing the current cycle" << ENDM;
  finishCycle(eosContext.outputs());
  mNoMoreCycles = true;
}

void TaskRunner::start(const ConfigParamRegistry& options)
{
  try {
<<<<<<< HEAD
    mRunNumber = options.get<int>("runNumber");
    ILOG(Info)<< LogInfoSupport << "Run number found in options: " << mRunNumber << ENDM;
=======
    mRunNumber = stoi(options.get<std::string>("runNumber"));
    ILOG(Info) << "Run number found in options: " << mRunNumber << ENDM;
>>>>>>> 7bae921a
  } catch (std::invalid_argument& ia) {
    ILOG(Info)<< LogInfoSupport << "Run number not found in options, using 0 instead." << ENDM;
    mRunNumber = 0;
  }
  ILOG(Info, Ops) << "Starting run " << mRunNumber << ENDM;

  startOfActivity();

  if (mNoMoreCycles) {
    ILOG(Info)<< LogInfoSupport << "The maximum number of cycles (" << mTaskConfig.maxNumberCycles << ") has been reached"
         << " or the device has received an EndOfStream signal. Won't start a new cycle." << ENDM;
    return;
  }

  startCycle();
}

void TaskRunner::stop()
{
  if (mCycleOn) {
    mTask->endOfCycle();
    mCycleNumber++;
    mCycleOn = false;
  }
  endOfActivity();
  mTask->reset();
  mRunNumber = 0;
}

void TaskRunner::reset()
{
  mTask.reset();
  mCollector.reset();
  mObjectsManager.reset();
  mRunNumber = 0;
}

std::tuple<bool /*data ready*/, bool /*timer ready*/> TaskRunner::validateInputs(const framework::InputRecord& inputs)
{
  size_t dataInputsPresent = 0;
  bool timerReady = false;

  for (auto& input : inputs) {
    if (input.header != nullptr) {

      const auto* dataHeader = get<DataHeader*>(input.header);
      assert(dataHeader);

      if (!strncmp(dataHeader->dataDescription.str, "TIMER", 5)) {
        timerReady = true;
      } else {
        dataInputsPresent++;
      }
    }
  }
  bool dataReady = dataInputsPresent == inputs.size() - 1;

  return { dataReady, timerReady };
}

void TaskRunner::loadTopologyConfig()
{
  auto taskConfigTree = getTaskConfigTree();
  auto policiesFilePath = mConfigFile->get<std::string>("dataSamplingPolicyFile", "");
  ConfigurationInterface* config = policiesFilePath.empty() ? mConfigFile.get() : ConfigurationFactory::getConfiguration(policiesFilePath).get();
  auto policiesTree = config->getRecursive("dataSamplingPolicies");
  auto dataSourceTree = taskConfigTree.get_child("dataSource");
  auto type = dataSourceTree.get<std::string>("type");

  if (type == "dataSamplingPolicy") {
    auto policyName = dataSourceTree.get<std::string>("name");
    ILOG(Info)<< LogInfoSupport << "policyName : " << policyName << ENDM;
    mInputSpecs = DataSampling::InputSpecsForPolicy(config, policyName);
  } else if (type == "direct") {
    auto inputsQuery = dataSourceTree.get<std::string>("query");
    mInputSpecs = DataDescriptorQueryBuilder::parse(inputsQuery.c_str());
  } else {
    std::string message = std::string("Configuration error : dataSource type unknown : ") + type;
    BOOST_THROW_EXCEPTION(AliceO2::Common::FatalException() << AliceO2::Common::errinfo_details(message));
  }

  mInputSpecs.emplace_back(InputSpec{ "timer-cycle", createTaskDataOrigin(), createTaskDataDescription("TIMER-" + mTaskConfig.taskName), 0, Lifetime::Timer });

  // needed to avoid having looping at the maximum speed
  mTaskConfig.cycleDurationSeconds = taskConfigTree.get<int>("cycleDurationSeconds", 10);
  mOptions.push_back({ "period-timer-cycle", framework::VariantType::Int, static_cast<int>(mTaskConfig.cycleDurationSeconds * 1000000), { "timer period" } });
}

boost::property_tree::ptree TaskRunner::getTaskConfigTree() const
{
  auto tasksConfigList = mConfigFile->getRecursive("qc.tasks");
  auto taskConfigTree = tasksConfigList.find(mTaskConfig.taskName);
  if (taskConfigTree == tasksConfigList.not_found()) {
    std::string message = "No configuration found for task \"" + mTaskConfig.taskName + "\"";
    BOOST_THROW_EXCEPTION(AliceO2::Common::FatalException() << AliceO2::Common::errinfo_details(message));
  }
  return taskConfigTree->second;
}

void TaskRunner::loadTaskConfig()
{
  auto taskConfigTree = getTaskConfigTree();
  string test = taskConfigTree.get<std::string>("detectorName", "MISC");
  mTaskConfig.detectorName = validateDetectorName(taskConfigTree.get<std::string>("detectorName", "MISC"));
  mTaskConfig.moduleName = taskConfigTree.get<std::string>("moduleName");
  mTaskConfig.className = taskConfigTree.get<std::string>("className");
  mTaskConfig.maxNumberCycles = taskConfigTree.get<int>("maxNumberCycles", -1);
  mTaskConfig.consulUrl = mConfigFile->get<std::string>("qc.config.consul.url", "http://consul-test.cern.ch:8500");
  mTaskConfig.conditionUrl = mConfigFile->get<std::string>("qc.config.conditionDB.url", "http://ccdb-test.cern.ch:8080");
  try {
    mTaskConfig.customParameters = mConfigFile->getRecursiveMap("qc.tasks." + mTaskConfig.taskName + ".taskParameters");
  } catch (...) {
    ILOG(Info)<< LogDebugSupport << "No custom parameters for " << mTaskConfig.taskName << ENDM;
  }

  ILOG(Info)<< LogInfoSupport << "Configuration loaded : " << ENDM;
  ILOG(Info)<< LogInfoSupport << ">> Task name : " << mTaskConfig.taskName << ENDM;
  ILOG(Info)<< LogInfoSupport << ">> Module name : " << mTaskConfig.moduleName << ENDM;
  ILOG(Info)<< LogInfoSupport << ">> Detector name : " << mTaskConfig.detectorName << ENDM;
  ILOG(Info)<< LogInfoSupport << ">> Cycle duration seconds : " << mTaskConfig.cycleDurationSeconds << ENDM;
  ILOG(Info)<< LogInfoSupport << ">> Max number cycles : " << mTaskConfig.maxNumberCycles << ENDM;
}

std::string TaskRunner::validateDetectorName(std::string name) const
{
  // name must be a detector code from DetID or one of the few allowed general names
  int nDetectors = 16;
  const char* detNames[16] = // once we can use DetID, remove this hard-coded list
    { "ITS", "TPC", "TRD", "TOF", "PHS", "CPV", "EMC", "HMP", "MFT", "MCH", "MID", "ZDC", "FT0", "FV0", "FDD", "ACO" };
  vector<string> permitted = { "MISC", "DAQ", "GENERAL", "TST", "BMK", "CTP", "TRG", "DCS" };
  for (auto i = 0; i < nDetectors; i++) {
    permitted.push_back(detNames[i]);
    //    permitted.push_back(o2::detectors::DetID::getName(i));
  }
  auto it = std::find(permitted.begin(), permitted.end(), name);

  if (it == permitted.end()) {
    std::string permittedString;
    for (auto i : permitted)
      permittedString += i + ' ';
    ILOG(Error, Support) << "Invalid detector name : " << name << "\n"
         << "    Placeholder 'MISC' will be used instead\n"
         << "    Note: list of permitted detector names :" << permittedString << ENDM;
    return "MISC";
  }
  return name;
}

void TaskRunner::startOfActivity()
{
  // stats
  mTimerTotalDurationActivity.reset();
  mTotalNumberObjectsPublished = 0;

  // We take the run number as set from the FairMQ options if it is there, otherwise the one from the config file
  int run = mRunNumber > 0 ? mRunNumber : mConfigFile->get<int>("qc.config.Activity.number");
  Activity activity(run,
                    mConfigFile->get<int>("qc.config.Activity.type"));
  mTask->startOfActivity(activity);
  mObjectsManager->updateServiceDiscovery();
}

void TaskRunner::endOfActivity()
{
  Activity activity(mRunNumber,
                    mConfigFile->get<int>("qc.config.Activity.type"));
  mTask->endOfActivity(activity);
  mObjectsManager->removeAllFromServiceDiscovery();

  double rate = mTotalNumberObjectsPublished / mTimerTotalDurationActivity.getTime();
  mCollector->send(Metric{ "qc_objects_published" }.addValue(rate, "per_second_whole_run"));
}

void TaskRunner::startCycle()
{
  QcInfoLogger::GetInstance() << "cycle " << mCycleNumber << " in " << mTaskConfig.taskName << ENDM;
  mTask->startOfCycle();
  mNumberMessages = 0;
  mNumberObjectsPublishedInCycle = 0;
  mTimerDurationCycle.reset();
  mCycleOn = true;
}

void TaskRunner::finishCycle(DataAllocator& outputs)
{
  mTask->endOfCycle();

  mNumberObjectsPublishedInCycle += publish(outputs);
  mTotalNumberObjectsPublished += mNumberObjectsPublishedInCycle;

  publishCycleStats();
  mObjectsManager->updateServiceDiscovery();

  mCycleNumber++;
  mCycleOn = false;

  if (mTaskConfig.maxNumberCycles == mCycleNumber) {
    ILOG(Info)<< LogInfoSupport << "The maximum number of cycles (" << mTaskConfig.maxNumberCycles << ") has been reached."
         << " The task will not do anything from now on." << ENDM;
  }
}

void TaskRunner::publishCycleStats()
{
  double cycleDuration = mTimerDurationCycle.getTime();
  double rate = mNumberObjectsPublishedInCycle / (cycleDuration + mLastPublicationDuration);
  double wholeRunRate = mTotalNumberObjectsPublished / mTimerTotalDurationActivity.getTime();
  double totalDurationActivity = mTimerTotalDurationActivity.getTime();

  mCollector->send({ mNumberMessages, "qc_messages_received_in_cycle" });

  // monitoring metrics
  mCollector->send(Metric{ "qc_duration" }
                     .addValue(cycleDuration, "module_cycle")
                     .addValue(mLastPublicationDuration, "publication")
                     .addValue(totalDurationActivity, "activity_whole_run"));

  mCollector->send(Metric{ "qc_objects_published" }
                     .addValue(mNumberObjectsPublishedInCycle, "in_cycle")
                     .addValue(rate, "per_second")
                     .addValue(mTotalNumberObjectsPublished, "whole_run")
                     .addValue(wholeRunRate, "per_second_whole_run"));
}

int TaskRunner::publish(DataAllocator& outputs)
{
  ILOG(Info)<< LogDebugSupport << "Send data from " << mTaskConfig.taskName << " len: " << mObjectsManager->getNumberPublishedObjects() << ENDM;
  AliceO2::Common::Timer publicationDurationTimer;

  auto concreteOutput = framework::DataSpecUtils::asConcreteDataMatcher(mMonitorObjectsSpec);
  // getNonOwningArray creates a TObjArray containing the monitoring objects, but not
  // owning them. The array is created by new and must be cleaned up by the caller
  std::unique_ptr<MonitorObjectCollection> array(mObjectsManager->getNonOwningArray());
  int objectsPublished = array->GetEntries();

  outputs.snapshot(
    Output{ concreteOutput.origin,
            concreteOutput.description,
            concreteOutput.subSpec,
            mMonitorObjectsSpec.lifetime },
    *array);

  mLastPublicationDuration = publicationDurationTimer.getTime();
  return objectsPublished;
}

} // namespace o2::quality_control::core<|MERGE_RESOLUTION|>--- conflicted
+++ resolved
@@ -222,13 +222,8 @@
 void TaskRunner::start(const ConfigParamRegistry& options)
 {
   try {
-<<<<<<< HEAD
-    mRunNumber = options.get<int>("runNumber");
-    ILOG(Info)<< LogInfoSupport << "Run number found in options: " << mRunNumber << ENDM;
-=======
     mRunNumber = stoi(options.get<std::string>("runNumber"));
-    ILOG(Info) << "Run number found in options: " << mRunNumber << ENDM;
->>>>>>> 7bae921a
+    ILOG(Info, Support) << "Run number found in options: " << mRunNumber << ENDM;
   } catch (std::invalid_argument& ia) {
     ILOG(Info)<< LogInfoSupport << "Run number not found in options, using 0 instead." << ENDM;
     mRunNumber = 0;
