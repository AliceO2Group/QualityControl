// Copyright CERN and copyright holders of ALICE O2. This software is
// distributed under the terms of the GNU General Public License v3 (GPL
// Version 3), copied verbatim in the file "COPYING".
//
// See http://alice-o2.web.cern.ch/license for full licensing information.
//
// In applying this license CERN does not waive the privileges and immunities
// granted to it by virtue of its status as an Intergovernmental Organization
// or submit itself to any jurisdiction.

///
/// \file    TrendingTask.cxx
/// \author  Piotr Konopka
///

#include "QualityControl/TrendingTask.h"
#include "QualityControl/QcInfoLogger.h"
#include "QualityControl/DatabaseInterface.h"
#include "QualityControl/MonitorObject.h"
#include "QualityControl/Reductor.h"
#include "QualityControl/RootClassFactory.h"
#include <boost/property_tree/ptree.hpp>
#include <TH1.h>
#include <TCanvas.h>
#include <TPaveText.h>
#include <TDatime.h>
#include "TGraphErrors.h"

using namespace o2::quality_control;
using namespace o2::quality_control::core;
using namespace o2::quality_control::postprocessing;

// 10 years. Should be updated when we have proper timestamping rules.
constexpr long objectValidity = 1000l * 60 * 60 * 24 * 365 * 10;

void TrendingTask::configure(std::string name, const boost::property_tree::ptree& config)
{
  mConfig = TrendingTaskConfig(name, config);
}

void TrendingTask::initialize(Trigger, framework::ServiceRegistry&)
{
  // Preparing data structure of TTree
  mTrend = std::make_unique<TTree>(); // todo: retrieve last TTree, so we continue trending. maybe do it optionally?
  mTrend->SetName(PostProcessingInterface::getName().c_str());
  mTrend->Branch("meta", &mMetaData, "runNumber/I");
  mTrend->Branch("time", &mTime);

  for (const auto& source : mConfig.dataSources) {
    std::unique_ptr<Reductor> reductor(root_class_factory::create<Reductor>(source.moduleName, source.reductorName));
    mTrend->Branch(source.name.c_str(), reductor->getBranchAddress(), reductor->getBranchLeafList());
    mReductors[source.name] = std::move(reductor);
  }
}

//todo: see if OptimizeBaskets() indeed helps after some time
<<<<<<< HEAD
void TrendingTask::update(Trigger t, framework::ServiceRegistry&)
{
  trendValues(t.timestamp);

  storePlots(t.timestamp);
  storeTrend(t.timestamp);
}

void TrendingTask::finalize(Trigger t, framework::ServiceRegistry&)
{
  storePlots(t.timestamp);
  storeTrend(t.timestamp);
}

void TrendingTask::storeTrend(uint64_t timestamp)
=======
void TrendingTask::update(Trigger, framework::ServiceRegistry& services)
{
  auto& qcdb = services.get<repository::DatabaseInterface>();

  trendValues(qcdb);

  storePlots(qcdb);
  storeTrend(qcdb);
}

void TrendingTask::finalize(Trigger, framework::ServiceRegistry& services)
{
  auto& qcdb = services.get<repository::DatabaseInterface>();

  storePlots(qcdb);
  storeTrend(qcdb);
}

void TrendingTask::storeTrend(repository::DatabaseInterface& qcdb)
>>>>>>> 10994ea7
{
  ILOG(Info) << "Storing the trend, entries: " << mTrend->GetEntries() << ENDM;

  auto mo = std::make_shared<core::MonitorObject>(mTrend.get(), getName(), mConfig.detectorName);
  mo->setIsOwner(false);
<<<<<<< HEAD
  mDatabase->storeMO(mo, timestamp, timestamp + objectValidity);
}

void TrendingTask::trendValues(uint64_t timestamp)
=======
  qcdb.storeMO(mo);
}

void TrendingTask::trendValues(repository::DatabaseInterface& qcdb)
>>>>>>> 10994ea7
{
  mTime = timestamp;
  // todo get run number when it is available. consider putting it inside monitor object's metadata (this might be not
  //  enough if we trend across runs).
  mMetaData.runNumber = -1;

  for (auto& dataSource : mConfig.dataSources) {

    // todo: make it agnostic to MOs, QOs or other objects. Let the reductor cast to whatever it needs.
    if (dataSource.type == "repository") {
<<<<<<< HEAD
      auto mo = mDatabase->retrieveMO(dataSource.path, dataSource.name, timestamp);
=======
      auto mo = qcdb.retrieveMO(dataSource.path, dataSource.name);
>>>>>>> 10994ea7
      TObject* obj = mo ? mo->getObject() : nullptr;
      if (obj) {
        mReductors[dataSource.name]->update(obj);
      }
    } else if (dataSource.type == "repository-quality") {
<<<<<<< HEAD
      auto qo = mDatabase->retrieveQO(dataSource.path + "/" + dataSource.name, timestamp);
=======
      auto qo = qcdb.retrieveQO(dataSource.path + "/" + dataSource.name);
>>>>>>> 10994ea7
      if (qo) {
        mReductors[dataSource.name]->update(qo.get());
      }
    } else {
      ILOGE << "Unknown type of data source '" << dataSource.type << "'.";
    }
  }

  mTrend->Fill();
}

<<<<<<< HEAD
void TrendingTask::storePlots(uint64_t timestamp)
=======
void TrendingTask::storePlots(repository::DatabaseInterface& qcdb)
>>>>>>> 10994ea7
{
  ILOG(Info) << "Generating and storing " << mConfig.plots.size() << " plots." << ENDM;

  // why generate and store plots in the same function? because it is easier to handle the lifetime of pointers to the ROOT objects
  for (const auto& plot : mConfig.plots) {

    // we determine the order of the plot, i.e. if it is a histogram (1), graph (2), or any higher dimension.
    const size_t plotOrder = std::count(plot.varexp.begin(), plot.varexp.end(), ':') + 1;
    // we have to delete the graph errors after the plot is saved, unfortunately the canvas does not take its ownership
    TGraphErrors* graphErrors = nullptr;

    TCanvas* c = new TCanvas();

    mTrend->Draw(plot.varexp.c_str(), plot.selection.c_str(), plot.option.c_str());

    c->SetName(plot.name.c_str());
    c->SetTitle(plot.title.c_str());

    // For graphs we allow to draw errors if they are specified.
    if (!plot.graphErrors.empty()) {
      if (plotOrder != 2) {
        ILOG(Error) << "Non empty graphErrors seen for the plot '" << plot.name << "', which is not a graph, ignoring." << ENDM;
      } else {
        // We generate some 4-D points, where 2 dimensions represent graph points and 2 others are the error bars
        std::string varexpWithErrors(plot.varexp + ":" + plot.graphErrors);
        mTrend->Draw(varexpWithErrors.c_str(), plot.selection.c_str(), "goff");
        graphErrors = new TGraphErrors(mTrend->GetSelectedRows(), mTrend->GetVal(1), mTrend->GetVal(0), mTrend->GetVal(2), mTrend->GetVal(3));
        // We draw on the same plot as the main graph, but only error bars
        graphErrors->Draw("SAME E");
      }
    }

    // Postprocessing the plot - adding specified titles, configuring time-based plots, flushing buffers.
    // Notice that axes and title are drawn using a histogram, even in the case of graphs.
    if (auto histo = dynamic_cast<TH1*>(c->GetPrimitive("htemp"))) {
      // The title of histogram is printed, not the title of canvas => we set it as well.
      histo->SetTitle(plot.title.c_str());
      // We have to update the canvas to make the title appear.
      c->Update();

      // After the update, the title has a different size and it is not in the center anymore. We have to fix that.
      if (auto title = dynamic_cast<TPaveText*>(c->GetPrimitive("title"))) {
        title->SetBBoxCenterX(c->GetBBoxCenter().fX);
        // It will have an effect only after invoking Draw again.
        title->Draw();
      } else {
        ILOG(Error) << "Could not get the title TPaveText of the plot '" << plot.name << "'." << ENDM;
      }

      // We have to explicitly configure showing time on x axis.
      // I hope that looking for ":time" is enough here and someone doesn't come with an exotic use-case.
      if (plot.varexp.find(":time") != std::string::npos) {
        histo->GetXaxis()->SetTimeDisplay(1);
        // It deals with highly congested dates labels
        histo->GetXaxis()->SetNdivisions(505);
        // Without this it would show dates in order of 2044-12-18 on the day of 2019-12-19.
        histo->GetXaxis()->SetTimeOffset(0.0);
        histo->GetXaxis()->SetTimeFormat("%Y-%m-%d %H:%M");
      }
      // QCG doesn't empty the buffers before visualizing the plot, nor does ROOT when saving the file,
      // so we have to do it here.
      histo->BufferEmpty();
    } else {
      ILOG(Error) << "Could not get the htemp histogram of the plot '" << plot.name << "'." << ENDM;
    }

    auto mo = std::make_shared<MonitorObject>(c, mConfig.taskName, mConfig.detectorName);
    mo->setIsOwner(false);
<<<<<<< HEAD
    mDatabase->storeMO(mo, timestamp, timestamp + objectValidity);
=======
    qcdb.storeMO(mo);
>>>>>>> 10994ea7

    // It should delete everything inside. Confirmed by trying to delete histo after and getting a segfault.
    delete c;
    // ...but it does not delete graphErrors
    delete graphErrors;
  }
}<|MERGE_RESOLUTION|>--- conflicted
+++ resolved
@@ -54,59 +54,34 @@
 }
 
 //todo: see if OptimizeBaskets() indeed helps after some time
-<<<<<<< HEAD
-void TrendingTask::update(Trigger t, framework::ServiceRegistry&)
-{
-  trendValues(t.timestamp);
-
-  storePlots(t.timestamp);
-  storeTrend(t.timestamp);
-}
-
-void TrendingTask::finalize(Trigger t, framework::ServiceRegistry&)
-{
-  storePlots(t.timestamp);
-  storeTrend(t.timestamp);
-}
-
-void TrendingTask::storeTrend(uint64_t timestamp)
-=======
-void TrendingTask::update(Trigger, framework::ServiceRegistry& services)
+void TrendingTask::update(Trigger t, framework::ServiceRegistry& services)
 {
   auto& qcdb = services.get<repository::DatabaseInterface>();
 
-  trendValues(qcdb);
+  trendValues(t.timestamp, qcdb);
 
-  storePlots(qcdb);
-  storeTrend(qcdb);
+  storePlots(t.timestamp, qcdb);
+  storeTrend(t.timestamp, qcdb);
 }
 
-void TrendingTask::finalize(Trigger, framework::ServiceRegistry& services)
+void TrendingTask::finalize(Trigger t, framework::ServiceRegistry& services)
 {
   auto& qcdb = services.get<repository::DatabaseInterface>();
 
-  storePlots(qcdb);
-  storeTrend(qcdb);
+  storePlots(t.timestamp, qcdb);
+  storeTrend(t.timestamp, qcdb);
 }
 
-void TrendingTask::storeTrend(repository::DatabaseInterface& qcdb)
->>>>>>> 10994ea7
+void TrendingTask::storeTrend(uint64_t timestamp, repository::DatabaseInterface& qcdb)
 {
   ILOG(Info) << "Storing the trend, entries: " << mTrend->GetEntries() << ENDM;
 
   auto mo = std::make_shared<core::MonitorObject>(mTrend.get(), getName(), mConfig.detectorName);
   mo->setIsOwner(false);
-<<<<<<< HEAD
-  mDatabase->storeMO(mo, timestamp, timestamp + objectValidity);
+  qcdb.storeMO(mo, timestamp, timestamp + objectValidity);
 }
 
-void TrendingTask::trendValues(uint64_t timestamp)
-=======
-  qcdb.storeMO(mo);
-}
-
-void TrendingTask::trendValues(repository::DatabaseInterface& qcdb)
->>>>>>> 10994ea7
+void TrendingTask::trendValues(uint64_t timestamp, repository::DatabaseInterface& qcdb)
 {
   mTime = timestamp;
   // todo get run number when it is available. consider putting it inside monitor object's metadata (this might be not
@@ -117,21 +92,13 @@
 
     // todo: make it agnostic to MOs, QOs or other objects. Let the reductor cast to whatever it needs.
     if (dataSource.type == "repository") {
-<<<<<<< HEAD
-      auto mo = mDatabase->retrieveMO(dataSource.path, dataSource.name, timestamp);
-=======
-      auto mo = qcdb.retrieveMO(dataSource.path, dataSource.name);
->>>>>>> 10994ea7
+      auto mo = qcdb.retrieveMO(dataSource.path, dataSource.name, timestamp);
       TObject* obj = mo ? mo->getObject() : nullptr;
       if (obj) {
         mReductors[dataSource.name]->update(obj);
       }
     } else if (dataSource.type == "repository-quality") {
-<<<<<<< HEAD
-      auto qo = mDatabase->retrieveQO(dataSource.path + "/" + dataSource.name, timestamp);
-=======
-      auto qo = qcdb.retrieveQO(dataSource.path + "/" + dataSource.name);
->>>>>>> 10994ea7
+      auto qo = qcdb.retrieveQO(dataSource.path + "/" + dataSource.name, timestamp);
       if (qo) {
         mReductors[dataSource.name]->update(qo.get());
       }
@@ -143,11 +110,7 @@
   mTrend->Fill();
 }
 
-<<<<<<< HEAD
-void TrendingTask::storePlots(uint64_t timestamp)
-=======
-void TrendingTask::storePlots(repository::DatabaseInterface& qcdb)
->>>>>>> 10994ea7
+void TrendingTask::storePlots(uint64_t timestamp, repository::DatabaseInterface& qcdb)
 {
   ILOG(Info) << "Generating and storing " << mConfig.plots.size() << " plots." << ENDM;
 
@@ -216,11 +179,8 @@
 
     auto mo = std::make_shared<MonitorObject>(c, mConfig.taskName, mConfig.detectorName);
     mo->setIsOwner(false);
-<<<<<<< HEAD
-    mDatabase->storeMO(mo, timestamp, timestamp + objectValidity);
-=======
-    qcdb.storeMO(mo);
->>>>>>> 10994ea7
+
+    qcdb.storeMO(mo, timestamp, timestamp + objectValidity);
 
     // It should delete everything inside. Confirmed by trying to delete histo after and getting a segfault.
     delete c;
