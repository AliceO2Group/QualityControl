--- conflicted
+++ resolved
@@ -82,22 +82,11 @@
 
   CHECK(testCheck.check(&moMap) == Quality::Null);
 
-<<<<<<< HEAD
   testCheck.mValidString = "A different string";
   BOOST_CHECK_EQUAL(testCheck.check(&moMap), Quality::Bad);
 
   testCheck.mValidString = "A string";
   BOOST_CHECK_EQUAL(testCheck.check(&moMap), Quality::Good);
-=======
-  std::unordered_map<std::string, std::string> customParameters;
-  customParameters["test"] = "A different string";
-  testCheck.setCustomParameters(customParameters);
-  CHECK(testCheck.check(&moMap) == Quality::Bad);
-
-  customParameters["test"] = "A string";
-  testCheck.setCustomParameters(customParameters);
-  CHECK(testCheck.check(&moMap) == Quality::Good);
->>>>>>> 3baf95ff
 
   testCheck.beautify(mo);
   CHECK(reinterpret_cast<TObjString*>(mo->getObject())->String() == "A string is beautiful now");
