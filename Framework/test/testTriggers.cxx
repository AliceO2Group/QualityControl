--- conflicted
+++ resolved
@@ -157,10 +157,6 @@
   mo->setActivity({ 100, 2, "FCC42x", "tpass2", "qc" });
   repository->storeMO(mo, currentTimestamp);
 
-<<<<<<< HEAD
-  const std::string objectPath = RepoPathUtils::getMoPath(mo.get(), false);
-=======
->>>>>>> 78172af9
   {
     const Activity activityAllRunsPass1{ 0, 2, "FCC42x", "tpass1", "qc" };
     auto forEachObjectTrigger = triggers::ForEachObject(CCDB_ENDPOINT, "qcdb", objectPath, activityAllRunsPass1);
@@ -226,10 +222,6 @@
   mo->setActivity({ 100, 2, "FCC42x", "tpass2", "qc" });
   repository->storeMO(mo);
 
-<<<<<<< HEAD
-  const std::string objectPath = RepoPathUtils::getMoPath(mo.get(), false);
-=======
->>>>>>> 78172af9
   {
     const Activity activityAllRunsPass1{ 0, 2, "FCC42x", "tpass1", "qc" };
     auto forEachObjectTrigger = triggers::ForEachLatest(CCDB_ENDPOINT, "qcdb", objectPath, activityAllRunsPass1);
