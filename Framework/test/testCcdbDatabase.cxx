// Copyright CERN and copyright holders of ALICE O2. This software is
// distributed under the terms of the GNU General Public License v3 (GPL
// Version 3), copied verbatim in the file "COPYING".
//
// See http://alice-o2.web.cern.ch/license for full licensing information.
//
// In applying this license CERN does not waive the privileges and immunities
// granted to it by virtue of its status as an Intergovernmental Organization
// or submit itself to any jurisdiction.

///
/// \file   testCcdbDatabase.cxx
/// \author Adam Wegrzynek
/// \author Barthelemy von Haller
///

#include <unordered_map>
#include "QualityControl/CcdbDatabase.h"
#include "QualityControl/QcInfoLogger.h"
#include "QualityControl/Version.h"

#define BOOST_TEST_MODULE CcdbDatabase test
#define BOOST_TEST_MAIN
#define BOOST_TEST_DYN_LINK

#include <boost/test/unit_test.hpp>
#include <TH1F.h>
#include "rapidjson/document.h"
#include "QualityControl/RepoPathUtils.h"
<<<<<<< HEAD
=======
#include "QualityControl/testUtils.h"
>>>>>>> 86bf347a

namespace utf = boost::unit_test;

namespace o2::quality_control::core
{

namespace
{

using namespace o2::quality_control::core;
using namespace o2::quality_control::repository;
using namespace std;
using namespace rapidjson;

const std::string CCDB_ENDPOINT = "ccdb-test.cern.ch:8080";

/**
 * Fixture for the tests, i.e. code is ran in every test that uses it, i.e. it is like a setup and teardown for tests.
 */
struct test_fixture {
  test_fixture()
  {
    backend = std::make_unique<CcdbDatabase>();
    backend->connect(CCDB_ENDPOINT, "", "", "");
    ILOG(Info) << "*** " << boost::unit_test::framework::current_test_case().p_name << " ***" << ENDM;
  }

  ~test_fixture() = default;

  std::unique_ptr<CcdbDatabase> backend;
  map<string, string> metadata;
};

BOOST_AUTO_TEST_CASE(ccdb_create)
{
  test_fixture f;

  f.backend->truncate("my/task", "*");
}

long oldTimestamp;

BOOST_AUTO_TEST_CASE(ccdb_store)
{
  test_fixture f;

  TH1F* h1 = new TH1F("quarantine", "asdf", 100, 0, 99);
  h1->FillRandom("gaus", 10000);
  shared_ptr<MonitorObject> mo1 = make_shared<MonitorObject>(h1, "my/task", "TST");

  TH1F* h2 = new TH1F("metadata", "asdf", 100, 0, 99);
  shared_ptr<MonitorObject> mo2 = make_shared<MonitorObject>(h2, "my/task", "TST");
  mo2->addMetadata("my_meta", "is_good");

  shared_ptr<QualityObject> qo1 = make_shared<QualityObject>(Quality::Bad, "test-ccdb-check", "TST", "OnAll", vector{ string("input1"), string("input2") });
  shared_ptr<QualityObject> qo2 = make_shared<QualityObject>(Quality::Null, "metadata", "TST", "OnAll", vector{ string("input1") });
  qo2->addMetadata("my_meta", "is_good");

  oldTimestamp = CcdbDatabase::getCurrentTimestamp();
  f.backend->storeMO(mo1);
  f.backend->storeMO(mo2);
  f.backend->storeQO(qo1);
  f.backend->storeQO(qo2);
}

BOOST_AUTO_TEST_CASE(ccdb_store_for_future_tests)
{
  // this test is storing a version of the objects in a different directory.
  // The goal is to keep old versions of the objects, in old formats, for future backward compatibility testing.
  test_fixture f;

  TH1F* h1 = new TH1F("to_be_kept", "asdf", 100, 0, 99);
  h1->FillRandom("gaus", 12345);
  shared_ptr<MonitorObject> mo1 = make_shared<MonitorObject>(h1, "task", "TST_KEEP");
  mo1->addMetadata("Run", o2::quality_control::core::Version::GetQcVersion().getString());
  shared_ptr<QualityObject> qo1 = make_shared<QualityObject>(Quality::Bad, "check", "TST_KEEP", "OnAll", vector{ string("input1"), string("input2") });
  qo1->addMetadata("Run", o2::quality_control::core::Version::GetQcVersion().getString());

  f.backend->storeMO(mo1);
  f.backend->storeQO(qo1);
}

BOOST_AUTO_TEST_CASE(ccdb_retrieve_mo, *utf::depends_on("ccdb_store"))
{
  test_fixture f;
  std::shared_ptr<MonitorObject> mo = f.backend->retrieveMO("qc/TST/my/task", "quarantine");
  BOOST_CHECK_NE(mo, nullptr);
  BOOST_CHECK_EQUAL(mo->getName(), "quarantine");
}

BOOST_AUTO_TEST_CASE(ccdb_retrieve_inexisting_mo)
{
  test_fixture f;

  std::shared_ptr<MonitorObject> mo = f.backend->retrieveMO("non/existing", "object");
  BOOST_CHECK(mo == nullptr);
}

BOOST_AUTO_TEST_CASE(ccdb_retrieve_data_024)
{
  // test whether we can read data from version 0.24
  test_fixture f;
  map<string, string> filter = { { "qc_version", "0.24.0" } };
  long timestamp = CcdbDatabase::getFutureTimestamp(60 * 60 * 24 * 365 * 5); // target 5 years in the future as we store with validity of 10 years

  auto* mo = dynamic_cast<MonitorObject*>(f.backend->retrieveTObject("qc/TST_KEEP/task/to_be_kept", filter, timestamp));
  BOOST_CHECK_NE(mo, nullptr);
  BOOST_CHECK_EQUAL(mo->getName(), "to_be_kept");
  BOOST_CHECK_EQUAL(dynamic_cast<TH1F*>(mo->getObject())->GetEntries(), 12345);

  auto* qo = dynamic_cast<QualityObject*>(f.backend->retrieveTObject("qc/checks/TST_KEEP/check", filter, timestamp));
  BOOST_CHECK_NE(qo, nullptr);
  BOOST_CHECK_EQUAL(qo->getName(), "check");
  BOOST_CHECK_EQUAL(qo->getQuality(), o2::quality_control::core::Quality::Bad);

  auto jsonMO = f.backend->retrieveJson("qc/TST_KEEP/task/to_be_kept", timestamp, filter);
  BOOST_CHECK(!jsonMO.empty());

  auto jsonQO = f.backend->retrieveJson("qc/checks/TST_KEEP/check", timestamp, filter);
  BOOST_CHECK(!jsonQO.empty());
}

BOOST_AUTO_TEST_CASE(ccdb_retrieve_data_026)
{
  // test whether we can read data from version 0.26
  test_fixture f;
  map<string, string> filter = { { "qc_version", "0.26.0" } };
  long timestamp = CcdbDatabase::getFutureTimestamp(60 * 60 * 24 * 365 * 5); // target 5 years in the future as we store with validity of 10 years

  auto* tobj = f.backend->retrieveTObject("qc/TST_KEEP/task/to_be_kept", filter, timestamp);
  BOOST_CHECK_NE(tobj, nullptr);
  BOOST_CHECK_EQUAL(tobj->GetName(), "to_be_kept");
  BOOST_CHECK_EQUAL(dynamic_cast<TH1F*>(tobj)->GetEntries(), 12345);

  std::map<std::string, std::string> headers;
  auto* qo = dynamic_cast<QualityObject*>(f.backend->retrieveTObject("qc/checks/TST_KEEP/check", filter, timestamp, &headers));
  BOOST_CHECK_NE(qo, nullptr);
  BOOST_CHECK_EQUAL(qo->getName(), "check");
  BOOST_CHECK_EQUAL(qo->getQuality(), o2::quality_control::core::Quality::Bad);
  BOOST_CHECK(headers.count("Valid-From") > 0);
  string validityQO = headers["Valid-From"];

  auto qo2 = f.backend->retrieveQO("qc/checks/TST_KEEP/check", std::stol(validityQO));
  string run = qo2->getMetadata("Run");
  cout << "Run : " << run << endl;
  BOOST_CHECK(run == "0.26.0");

  auto jsonMO = f.backend->retrieveJson("qc/TST_KEEP/task/to_be_kept", timestamp, filter);
  BOOST_CHECK(!jsonMO.empty());

  auto jsonQO = f.backend->retrieveJson("qc/checks/TST_KEEP/check", timestamp, filter);
  BOOST_CHECK(!jsonQO.empty());
}

BOOST_AUTO_TEST_CASE(ccdb_retrieve_qo, *utf::depends_on("ccdb_store"))
{
  test_fixture f;
  std::shared_ptr<QualityObject> qo = f.backend->retrieveQO(RepoPathUtils::getQoPath("TST", "test-ccdb-check"));
  BOOST_CHECK_NE(qo, nullptr);
  Quality q = qo->getQuality();
  BOOST_CHECK_EQUAL(q.getLevel(), 3);
}

BOOST_AUTO_TEST_CASE(ccdb_retrieve_json, *utf::depends_on("ccdb_store"))
{
  test_fixture f;

  std::string task = "my/task";
  std::string object = "quarantine";
  std::string detector = "TST";

  std::string path = RepoPathUtils::getMoPath(detector, task, object);
  std::cout << "[json retrieve]: " << path << std::endl;
  auto json = f.backend->retrieveJson(path, -1, f.metadata);
<<<<<<< HEAD
  cout << "json : " << json << endl;
  auto json2 = f.backend->retrieveMOJson("qc/TST/MO/" + task, object);
  cout << "json2 : " << json2 << endl;
=======
  auto json2 = f.backend->retrieveMOJson("qc/TST/" + task, object);
>>>>>>> 86bf347a

  BOOST_CHECK(!json.empty());
  BOOST_CHECK_EQUAL(json, json2);

  std::string checkName = "test-ccdb-check";
  string qualityPath = RepoPathUtils::getQoPath(detector, checkName);
  std::cout << "[json retrieve]: " << qualityPath << std::endl;
  auto json3 = f.backend->retrieveJson(qualityPath, -1, f.metadata);
  auto json4 = f.backend->retrieveQOJson(qualityPath);
  BOOST_CHECK(!json3.empty());
  BOOST_CHECK_EQUAL(json3, json4);

  Document jsonDocument;
  jsonDocument.Parse(json.c_str());
  BOOST_CHECK(jsonDocument["_typename"].IsString());
  BOOST_CHECK_EQUAL(jsonDocument["_typename"].GetString(), "TH1F");
  BOOST_CHECK(jsonDocument.FindMember("metadata") != jsonDocument.MemberEnd());
  const Value& metadataNode = jsonDocument["metadata"];
  BOOST_CHECK(metadataNode.IsObject());
  BOOST_CHECK(metadataNode.FindMember("qc_task_name") != jsonDocument.MemberEnd());
}

BOOST_AUTO_TEST_CASE(ccdb_metadata, *utf::depends_on("ccdb_store"))
{
  test_fixture f;

  std::string task = "my/task";
  std::string detector = "TST";
  std::string pathQuarantine = RepoPathUtils::getMoPath(detector, task, "quarantine");
  std::string pathMetadata = RepoPathUtils::getMoPath(detector, task, "metadata");
  std::string pathQuality = RepoPathUtils::getQoPath(detector, "test-ccdb-check");
  std::string pathQualityMetadata = RepoPathUtils::getQoPath(detector, "metadata");

  std::map<std::string, std::string> headers1;
  std::map<std::string, std::string> headers2;
  TObject* obj1 = f.backend->retrieveTObject(pathQuarantine, f.metadata, -1, &headers1);
  TObject* obj2 = f.backend->retrieveTObject(pathMetadata, f.metadata, -1, &headers2);
  BOOST_CHECK_NE(obj1, nullptr);
  BOOST_CHECK_NE(obj2, nullptr);
  BOOST_CHECK(headers1.size() > 0);
  BOOST_CHECK(headers2.size() > 1);
  BOOST_CHECK_EQUAL(headers1.count("my_meta"), 0);
  BOOST_CHECK_EQUAL(headers2.count("my_meta"), 1);
  BOOST_CHECK_EQUAL(headers2.at("my_meta"), "is_good");

  auto obj1a = f.backend->retrieveMO("qc/TST/my/task", "quarantine");
  auto obj2a = f.backend->retrieveMO("qc/TST/my/task", "metadata");
  BOOST_CHECK_NE(obj1a, nullptr);
  BOOST_CHECK_NE(obj2a, nullptr);
  BOOST_CHECK(obj1a->getMetadataMap().size() > 0);
  BOOST_CHECK(obj2a->getMetadataMap().size() > 1);
  BOOST_CHECK_EQUAL(obj1a->getMetadataMap().count("my_meta"), 0);
  BOOST_CHECK_EQUAL(obj2a->getMetadataMap().count("my_meta"), 1);
  BOOST_CHECK_EQUAL(obj2a->getMetadataMap().at("my_meta"), "is_good");

  auto obj3 = f.backend->retrieveQO(pathQuality);
  auto obj4 = f.backend->retrieveQO(pathQualityMetadata);
  BOOST_CHECK_NE(obj3, nullptr);
  BOOST_CHECK_NE(obj4, nullptr);
  BOOST_CHECK(obj3->getMetadataMap().size() > 0);
  BOOST_CHECK(obj4->getMetadataMap().size() > 1);
  BOOST_CHECK_EQUAL(obj3->getMetadataMap().count("my_meta"), 0);
  BOOST_CHECK_EQUAL(obj4->getMetadataMap().count("my_meta"), 1);
  BOOST_CHECK_EQUAL(obj4->getMetadataMap().at("my_meta"), "is_good");
}

} // namespace
} // namespace o2::quality_control::core<|MERGE_RESOLUTION|>--- conflicted
+++ resolved
@@ -27,10 +27,7 @@
 #include <TH1F.h>
 #include "rapidjson/document.h"
 #include "QualityControl/RepoPathUtils.h"
-<<<<<<< HEAD
-=======
 #include "QualityControl/testUtils.h"
->>>>>>> 86bf347a
 
 namespace utf = boost::unit_test;
 
@@ -205,13 +202,7 @@
   std::string path = RepoPathUtils::getMoPath(detector, task, object);
   std::cout << "[json retrieve]: " << path << std::endl;
   auto json = f.backend->retrieveJson(path, -1, f.metadata);
-<<<<<<< HEAD
-  cout << "json : " << json << endl;
   auto json2 = f.backend->retrieveMOJson("qc/TST/MO/" + task, object);
-  cout << "json2 : " << json2 << endl;
-=======
-  auto json2 = f.backend->retrieveMOJson("qc/TST/" + task, object);
->>>>>>> 86bf347a
 
   BOOST_CHECK(!json.empty());
   BOOST_CHECK_EQUAL(json, json2);
