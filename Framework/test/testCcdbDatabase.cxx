--- conflicted
+++ resolved
@@ -39,12 +39,7 @@
 using namespace o2::quality_control::repository;
 using namespace std;
 
-<<<<<<< HEAD
 const std::string CCDB_ENDPOINT = "ccdb-test.cern.ch:8080";
-=======
-const std::string CCDB_ENDPOINT = "ccdb-test.cern.ch:8080"; //"localhost:8888";//
-std::unordered_map<std::string, std::string> Objects;
->>>>>>> 3ccfac32
 
 /**
  * Fixture for the tests, i.e. code is ran in every test that uses it, i.e. it is like a setup and teardown for tests.
