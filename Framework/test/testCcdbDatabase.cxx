--- conflicted
+++ resolved
@@ -102,8 +102,6 @@
 }
 
 BOOST_AUTO_TEST_CASE(ccdb_store_for_future_tests)
-<<<<<<< HEAD
-=======
 {
   // this test is storing a version of the objects in a different directory.
   // The goal is to keep old versions of the objects, in old formats, for future backward compatibility testing.
@@ -122,7 +120,6 @@
 }
 
 BOOST_AUTO_TEST_CASE(ccdb_retrieve, *utf::depends_on("ccdb_store"))
->>>>>>> f6713b0d
 {
   // this test is storing a version of the objects in a different directory.
   // The goal is to keep old versions of the objects, in old formats, for future backward compatibility testing.
