--- conflicted
+++ resolved
@@ -1,14 +1,11 @@
 # Release notes
 
 1.7
-<<<<<<< HEAD
-=======
 - [QC-1144] 1_per_run : Consider RunNumber=0 as no run number (#2238)
 - [QC-1142 ]fix object preservation for 1_per_run policy (#2228)
 - [QC-996] policy multiple_per_run can delete first and last (#1921)
 
 1.6 
->>>>>>> 022b8221
 - add option to set adjustableEOV when updating validity
 - [QC-986] Do not touch the validity any more in rules 1_per_hour and production
 - Add the possibility to Limit the script o2-qc-repo-delete-not-in-runs to a time period
