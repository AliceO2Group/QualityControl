from datetime import datetime
from datetime import timedelta
import logging
from collections import defaultdict
from qcrepocleaner.Ccdb import Ccdb, ObjectVersion
import dryable
from typing import Dict, List, DefaultDict
from qcrepocleaner.policies_utils import in_grace_period, group_versions
<<<<<<< HEAD
from qcrepocleaner import policies_utils
=======
>>>>>>> 58fbb8d6

logger = logging  # default logger


def process(ccdb: Ccdb, object_path: str, delay: int,  from_timestamp: int, to_timestamp: int, extra_params: Dict[str, str]):
    '''
    Process this deletion rule on the object. We use the CCDB passed by argument.
    Objects which have been created recently are spared (delay is expressed in minutes).
    This specific policy, 1_per_run, keeps only the most recent version for a given run based on the validity_from.

    Config Parameters:
    - period_pass: Keep 1 version for a combination of run+pass+period if true.
    - delete_when_no_run: Versions without runs are preserved if delete_when_no_run is set to false (default).
      Otherwise only the last one is preserved.
    THEY CANNOT BE BOTH TRUE AT THE SAME TIME

    It is implemented like this :
    Map of buckets: run[+pass+period] -> list of versions
    Go through all objects: Add the object to the corresponding key (run[+pass+period])
    If delete_when_no_run is false, remove the versions without run from the map
    Go through the map: for each run (resp. run+pass+period) keep the most recent object and delete the rest.

    :param ccdb: the ccdb in which objects are cleaned up.
    :param object_path: path to the object, or pattern, to which a rule will apply.
    :param delay: the grace period during which a new object is never deleted.
    :param from_timestamp: only objects created after this timestamp are considered.
    :param to_timestamp: only objects created before this timestamp are considered.
    :param extra_params: a dictionary containing extra parameters for this rule.
    :return a dictionary with the number of deleted, preserved and updated versions. Total = deleted+preserved.
    '''
    
    logger.debug(f"Plugin 1_per_run processing {object_path}")

    preservation_list: List[ObjectVersion] = []
    deletion_list: List[ObjectVersion] = []
    update_list: List[ObjectVersion] = []
    versions_buckets_dict: DefaultDict[str, List[ObjectVersion]] = defaultdict(list)

    # config parameters
    delete_when_no_run = (extra_params.get("delete_when_no_run", False) == True)
    logger.debug(f"delete_when_no_run : {delete_when_no_run}")
    period_pass = (extra_params.get("period_pass", False) == True)
    logger.debug(f"period_pass : {period_pass}")
    if delete_when_no_run == True and period_pass == True:
        logger.error(f"1_per_run does not allow both delete_when_no_run and period_pass to be on at the same time")
        return {"deleted": 0, "preserved": 0, "updated": 0}

    # Find all the runs and group the versions (by run or by a combination of multiple attributes)
    policies_utils.group_versions(ccdb, object_path, period_pass, versions_buckets_dict)

    logger.debug(f"Number of buckets : {len(versions_buckets_dict)}")
    if not period_pass:
        logger.debug(f"Number of versions without runs : {len(versions_buckets_dict['none'])}")

    # if we should not touch the files with no runs, let's just remove them from the map
    if not delete_when_no_run:
        del versions_buckets_dict['none']

    # Dispatch the versions to deletion and preservation lists
    for bucket, run_versions in versions_buckets_dict.items():
        # logger.debug(f"- bucket {bucket}")

        freshest: ObjectVersion = None
        for v in run_versions:
            if freshest is None or freshest.validFromAsDt < v.validFromAsDt:
                if freshest is not None:
                    if policies_utils.in_grace_period(freshest, delay):
                        preservation_list.append(freshest)
                    else:
                        deletion_list.append(freshest)
                freshest = v
            else:
                if policies_utils.in_grace_period(freshest, delay):
                    preservation_list.append(v)
                else:
                    deletion_list.append(v)
        preservation_list.append(freshest)

    # Actual deletion
    logger.debug(f"Delete but preserve versions that are not in the period passed to the policy")
    temp_deletion_list: List[ObjectVersion] = []
    for v in deletion_list:
        if from_timestamp < v.validFrom < to_timestamp:  # in the allowed period
            temp_deletion_list.append(v)   # we will delete any ways
            ccdb.deleteVersion(v)
        else:
            preservation_list.append(v)    # we preserve
    deletion_list = temp_deletion_list

    logger.debug(f"deleted ({len(deletion_list)}) : ")
    for v in deletion_list:
        logger.debug(f"   {v}")

    logger.debug(f"preserved ({len(preservation_list)}) : ")
    for v in preservation_list:
        logger.debug(f"   {v}")

    logger.debug(f"updated ({len(update_list)}) : ")
    for v in update_list:
        logger.debug(f"   {v}")

    return {"deleted" : len(deletion_list), "preserved": len(preservation_list), "updated" : len(update_list)}




def main():
    logger.getLogger().setLevel(int(10))
    dryable.set( True )
    ccdb = Ccdb('http://ccdb-test.cern.ch:8080')
    process(ccdb, "qc/testRunCleanup", 0)


if __name__ == "__main__":  # to be able to run the test code above when not imported.
    main()<|MERGE_RESOLUTION|>--- conflicted
+++ resolved
@@ -6,10 +6,7 @@
 import dryable
 from typing import Dict, List, DefaultDict
 from qcrepocleaner.policies_utils import in_grace_period, group_versions
-<<<<<<< HEAD
 from qcrepocleaner import policies_utils
-=======
->>>>>>> 58fbb8d6
 
 logger = logging  # default logger
 
