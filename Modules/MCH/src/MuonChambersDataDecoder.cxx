--- conflicted
+++ resolved
@@ -896,6 +896,7 @@
   hb_orbit = -1;
   nFrames = 0;
 
+  fprintf(stdout,"initialize DS structures\n");
   for(int c = 0; c < MCH_MAX_CRU_ID; c++) {
     for(int l = 0; l < 24; l++) {
       for(int i = 0; i < 40; i++) {
@@ -912,6 +913,7 @@
     }
   }
 
+  fprintf(stdout,"initialize ds_enable\n");
   for(int c = 0; c < MCH_MAX_CRU_IN_FLP; c++) {
     for(int l = 0; l < 24; l++) {
       for(int i = 0; i < 40; i++) {
@@ -920,6 +922,7 @@
     }
   }
   std::ifstream ds_enable_f("/tmp/board_enable.txt");
+  fprintf(stdout,"Reading /tmp/board_enable.txt");
   while( !ds_enable_f.fail() ) {
     int c, l, b, e;
     ds_enable_f >> c >> l >> b >> e;
@@ -936,12 +939,6 @@
   //mMapCRU[0].addDSMapping(1, 4, de, 3);
   mMapCRU.readMapping("/tmp/cru.map");
   mMapFEC.readDSMapping("/tmp/fec.map");
-<<<<<<< HEAD
-  //mMapCRU[0].readPadMapping(de, "/home/flp/Mapping/slat330000N.Bending.map",
-  //    "/home/flp/Mapping/slat330000N.NonBending.map", false);
-
-=======
->>>>>>> 2975784a
 
   gPrintLevel = 0;
 
