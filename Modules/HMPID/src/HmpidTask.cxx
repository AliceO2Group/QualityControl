--- conflicted
+++ resolved
@@ -92,24 +92,7 @@
     hEventSize->GetXaxis()->SetBinLabel(iddl + 1, Form("%d", iddl + 1));
   hEventSize->GetXaxis()->SetLabelSize(0.02);
   hEventSize->SetStats(0);
-<<<<<<< HEAD
-=======
-
-  /*hBusyTime = new TGraph(14);
-  hBusyTime->SetName("hBusyTime");
-  hBusyTime->SetMarkerStyle(20);
-  hBusyTime->SetLineWidth(0);
-  hBusyTime->GetXaxis()->SetTitle("Equipment");
-  hBusyTime->GetYaxis()->SetTitle("Busy time (#mus)");
->>>>>>> 8e31abc1
-
-  hEventSize = new TGraph(14);
-  hEventSize->SetName("hEventSize");
-  hEventSize->SetMarkerStyle(20);
-  hEventSize->SetLineWidth(0);
-  hEventSize->GetXaxis()->SetTitle("Equipment");
-  hEventSize->GetYaxis()->SetTitle("Event size (kB)");
-*/
+
   getObjectsManager()->startPublishing(hPedestalMean);
   getObjectsManager()->addMetadata(hPedestalMean->GetName(), "custom", "34");
 
@@ -128,13 +111,9 @@
   ILOG(Info, Support) << "startOfActivity" << ENDM;
   hPedestalMean->Reset();
   hPedestalSigma->Reset();
-<<<<<<< HEAD
   hBusyTime->Reset();
   hEventSize->Reset();
   
-=======
-
->>>>>>> 8e31abc1
   mDecoder = new o2::hmpid::HmpidDecoder2(14);
   mDecoder->init();
   mDecoder->setVerbosity(2); // this is for Debug
@@ -166,11 +145,6 @@
         ILOG(Error, Devel) << "Error decoding the Superpage !" << ENDM;
       }
 
-<<<<<<< HEAD
-=======
-      // Double_t ddl[14], EventSize[14], BusyTime[14];
-
->>>>>>> 8e31abc1
       for (Int_t eq = 0; eq < 14; eq++) {
         if (mDecoder->getAverageEventSize(eq) > 0.) {
           hEventSize->Fill(eq + 1, mDecoder->getAverageEventSize(eq) / 1000.);
@@ -228,8 +202,8 @@
   ILOG(Info, Support) << "Resetting the histogram" << ENDM;
   hPedestalMean->Reset();
   hPedestalSigma->Reset();
-  hBusyTime->Set(0);
-  hEventSize->Set(0);
+  hBusyTime->Reset();
+  hEventSize->Reset(0);
 }
 
 } // namespace o2::quality_control_modules::hmpid