# Produce the final Version.h using template Version.h.in and substituting
# variables. We don't want to polute our source tree with it, thus putting it in
# binary tree.
configure_file("include/Common/Version.h.in"
               "${CMAKE_CURRENT_BINARY_DIR}/include/Common/Version.h" @ONLY)

# ---- Library ----


add_library(O2QcCommon)

<<<<<<< HEAD
target_sources(QcCommon
               PRIVATE src/TRFCollectionTask.cxx
               PRIVATE src/TRFCollectionTaskConfig.cxx
                       src/NonEmpty.cxx
=======
target_sources(O2QcCommon
               PRIVATE src/NonEmpty.cxx
>>>>>>> 150f7669
                       src/MeanIsAbove.cxx
                       src/TH1Reductor.cxx
                       src/TH2Reductor.cxx
                       src/THnSparse5Reductor.cxx
                       src/QualityReductor.cxx
                       src/EverIncreasingGraph.cxx)

target_include_directories(
  O2QcCommon
  PUBLIC $<INSTALL_INTERFACE:include>
         $<BUILD_INTERFACE:${CMAKE_CURRENT_SOURCE_DIR}/include>
  PRIVATE ${CMAKE_CURRENT_SOURCE_DIR}/src)

<<<<<<< HEAD
target_link_libraries(QcCommon PUBLIC QualityControl O2::DataFormatsQualityControl PRIVATE ROOT::Graf)
=======
target_link_libraries(O2QcCommon PUBLIC O2QualityControl PRIVATE ROOT::Graf)
>>>>>>> 150f7669

install(TARGETS O2QcCommon
        LIBRARY DESTINATION ${CMAKE_INSTALL_LIBDIR}
        ARCHIVE DESTINATION ${CMAKE_INSTALL_LIBDIR}
        RUNTIME DESTINATION ${CMAKE_INSTALL_BINDIR})

add_root_dictionary(O2QcCommon
                    HEADERS include/Common/NonEmpty.h
                            include/Common/TRFCollectionTask.h
                            include/Common/MeanIsAbove.h
                            include/Common/TH1Reductor.h
                            include/Common/TH2Reductor.h
                            include/Common/THnSparse5Reductor.h
                            include/Common/QualityReductor.h
                            include/Common/EverIncreasingGraph.h
                    LINKDEF include/Common/LinkDef.h
                    BASENAME O2QcCommon)

install(FILES etc/trfcollection-example.json
  DESTINATION Modules/Common)

# ---- Tests ----

set(TEST_SRCS test/testMeanIsAbove.cxx test/testNonEmpty.cxx test/testCommonReductors.cxx)

foreach(test ${TEST_SRCS})
  get_filename_component(test_name ${test} NAME)
  string(REGEX REPLACE ".cxx" "" test_name ${test_name})

  add_executable(${test_name} ${test})
  target_link_libraries(${test_name}
                        PRIVATE O2QcCommon Boost::unit_test_framework)
  add_test(NAME ${test_name} COMMAND ${test_name})
  set_property(TARGET ${test_name}
    PROPERTY RUNTIME_OUTPUT_DIRECTORY ${CMAKE_BINARY_DIR}/tests)
  set_tests_properties(${test_name} PROPERTIES TIMEOUT 20)
endforeach()<|MERGE_RESOLUTION|>--- conflicted
+++ resolved
@@ -9,15 +9,10 @@
 
 add_library(O2QcCommon)
 
-<<<<<<< HEAD
-target_sources(QcCommon
+target_sources(O2QcCommon
                PRIVATE src/TRFCollectionTask.cxx
-               PRIVATE src/TRFCollectionTaskConfig.cxx
+                       src/TRFCollectionTaskConfig.cxx
                        src/NonEmpty.cxx
-=======
-target_sources(O2QcCommon
-               PRIVATE src/NonEmpty.cxx
->>>>>>> 150f7669
                        src/MeanIsAbove.cxx
                        src/TH1Reductor.cxx
                        src/TH2Reductor.cxx
@@ -31,11 +26,7 @@
          $<BUILD_INTERFACE:${CMAKE_CURRENT_SOURCE_DIR}/include>
   PRIVATE ${CMAKE_CURRENT_SOURCE_DIR}/src)
 
-<<<<<<< HEAD
-target_link_libraries(QcCommon PUBLIC QualityControl O2::DataFormatsQualityControl PRIVATE ROOT::Graf)
-=======
-target_link_libraries(O2QcCommon PUBLIC O2QualityControl PRIVATE ROOT::Graf)
->>>>>>> 150f7669
+target_link_libraries(O2QcCommon PUBLIC O2QualityControl O2::DataFormatsQualityControl PRIVATE ROOT::Graf)
 
 install(TARGETS O2QcCommon
         LIBRARY DESTINATION ${CMAKE_INSTALL_LIBDIR}
