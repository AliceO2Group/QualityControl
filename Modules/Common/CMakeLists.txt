# Produce the final Version.h using template Version.h.in and substituting
# variables. We don't want to polute our source tree with it, thus putting it in
# binary tree.
configure_file("include/Common/Version.h.in"
               "${CMAKE_CURRENT_BINARY_DIR}/include/Common/Version.h" @ONLY)

# ---- Library ----


add_library(O2QcCommon)

target_sources(O2QcCommon
               PRIVATE src/IncreasingEntries.cxx
                       src/WorstOfAllAggregator.cxx
                       src/TRFCollectionTask.cxx
                       src/TRFCollectionTaskConfig.cxx
<<<<<<< HEAD
                       src/BigScreen.cxx
                       src/BigScreenConfig.cxx
=======
                       src/QualityTask.cxx
                       src/QualityTaskConfig.cxx
>>>>>>> d148c90f
                       src/NonEmpty.cxx
                       src/MeanIsAbove.cxx
                       src/TH1Reductor.cxx
                       src/TH2Reductor.cxx
                       src/THnSparse5Reductor.cxx
                       src/QualityReductor.cxx
                       src/EverIncreasingGraph.cxx
                       src/TH1SliceReductor.cxx
                       src/TH2SliceReductor.cxx)

target_include_directories(
  O2QcCommon
  PUBLIC $<INSTALL_INTERFACE:include>
         $<BUILD_INTERFACE:${CMAKE_CURRENT_SOURCE_DIR}/include>
  PRIVATE ${CMAKE_CURRENT_SOURCE_DIR}/src)

target_link_libraries(O2QcCommon PUBLIC O2QualityControl O2::DataFormatsQualityControl PRIVATE ROOT::Graf)

install(TARGETS O2QcCommon
        LIBRARY DESTINATION ${CMAKE_INSTALL_LIBDIR}
        ARCHIVE DESTINATION ${CMAKE_INSTALL_LIBDIR}
        RUNTIME DESTINATION ${CMAKE_INSTALL_BINDIR})

add_root_dictionary(O2QcCommon
                    HEADERS include/Common/NonEmpty.h
                            include/Common/WorstOfAllAggregator.h
                            include/Common/TRFCollectionTask.h
<<<<<<< HEAD
                            include/Common/BigScreen.h
=======
                            include/Common/QualityTask.h
>>>>>>> d148c90f
                            include/Common/MeanIsAbove.h
                            include/Common/TH1Reductor.h
                            include/Common/TH2Reductor.h
                            include/Common/THnSparse5Reductor.h
                            include/Common/QualityReductor.h
                            include/Common/EverIncreasingGraph.h
                            include/Common/IncreasingEntries.h
                            include/Common/TH1SliceReductor.h
                            include/Common/TH2SliceReductor.h
                    LINKDEF include/Common/LinkDef.h)

install(FILES etc/trfcollection-example.json
  DESTINATION Modules/Common)

install(DIRECTORY ${CMAKE_CURRENT_SOURCE_DIR}/include/Common
  DESTINATION "${CMAKE_INSTALL_INCLUDEDIR}/QualityControl")

# ---- Tests ----

set(TEST_SRCS
        test/testMeanIsAbove.cxx
        test/testNonEmpty.cxx
        test/testCommonReductors.cxx
        test/testWorstOfAllAggregator.cxx)

foreach(test ${TEST_SRCS})
  get_filename_component(test_name ${test} NAME)
  string(REGEX REPLACE ".cxx" "" test_name ${test_name})

  add_executable(${test_name} ${test})
  target_link_libraries(${test_name}
                        PRIVATE O2QcCommon Boost::unit_test_framework)
  add_test(NAME ${test_name} COMMAND ${test_name})
  set_property(TARGET ${test_name}
    PROPERTY RUNTIME_OUTPUT_DIRECTORY ${CMAKE_BINARY_DIR}/tests)
  set_tests_properties(${test_name} PROPERTIES TIMEOUT 20)
endforeach()<|MERGE_RESOLUTION|>--- conflicted
+++ resolved
@@ -14,13 +14,10 @@
                        src/WorstOfAllAggregator.cxx
                        src/TRFCollectionTask.cxx
                        src/TRFCollectionTaskConfig.cxx
-<<<<<<< HEAD
+                       src/QualityTask.cxx
+                       src/QualityTaskConfig.cxx
                        src/BigScreen.cxx
                        src/BigScreenConfig.cxx
-=======
-                       src/QualityTask.cxx
-                       src/QualityTaskConfig.cxx
->>>>>>> d148c90f
                        src/NonEmpty.cxx
                        src/MeanIsAbove.cxx
                        src/TH1Reductor.cxx
@@ -48,11 +45,8 @@
                     HEADERS include/Common/NonEmpty.h
                             include/Common/WorstOfAllAggregator.h
                             include/Common/TRFCollectionTask.h
-<<<<<<< HEAD
+                            include/Common/QualityTask.h
                             include/Common/BigScreen.h
-=======
-                            include/Common/QualityTask.h
->>>>>>> d148c90f
                             include/Common/MeanIsAbove.h
                             include/Common/TH1Reductor.h
                             include/Common/TH2Reductor.h
