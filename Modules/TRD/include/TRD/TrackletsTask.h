--- conflicted
+++ resolved
@@ -59,27 +59,8 @@
 
  private:
   long int mTimestamp;
-<<<<<<< HEAD
-  std::array<std::shared_ptr<TH2F>, 18> moHCMCM;
-  std::shared_ptr<TH1F> mTrackletSlope = nullptr;
-  std::shared_ptr<TH1F> mTrackletSlopeRaw = nullptr;
-  std::shared_ptr<TH1F> mTrackletHCID = nullptr;
-  std::shared_ptr<TH1F> mTrackletPosition = nullptr;
-  std::shared_ptr<TH1F> mTrackletPositionRaw = nullptr;
-  std::shared_ptr<TH1F> mTrackletsPerEvent = nullptr;
-  std::array<std::shared_ptr<TH2F>, 18> moHCMCMn;
-  std::shared_ptr<TH1F> mTrackletSlopen = nullptr;
-  std::shared_ptr<TH1F> mTrackletSlopeRawn = nullptr;
-  std::shared_ptr<TH1F> mTrackletHCIDn = nullptr;
-  std::shared_ptr<TH1F> mTrackletPositionn = nullptr;
-  std::shared_ptr<TH1F> mTrackletPositionRawn = nullptr;
-  std::shared_ptr<TH1F> mTrackletsPerEventn = nullptr;
-  std::shared_ptr<TH1F> mTrackletsPerTimeFrame = nullptr;
-  std::shared_ptr<TH1F> mTriggersPerTimeFrame = nullptr; 
-  std::shared_ptr<TH1F> mTrackletsPerTimeFrameCycled = nullptr;
-  std::shared_ptr<TCanvas> mCanvas = nullptr;
-  std::array<std::shared_ptr<TH2F>, 6> mLayers;
-=======
+
+
   std::array<TH2F*, 18> moHCMCM;
   std::array<TH1F*, 18> mTrackletQ0perSector;
   std::array<TH1F*, 18> mTrackletQ1perSector;
@@ -99,9 +80,10 @@
   TH1F* mTrackletPositionRawn = nullptr;
   TH1F* mTrackletsPerEventn = nullptr;
   TH1F* mTrackletsPerTimeFrame = nullptr;
+  TH1F* mTriggersPerTimeFrame = nullptr;
   TH1F* mTrackletsPerTimeFrameCycled = nullptr;
   std::array<TH2F*, 6> mLayers;
->>>>>>> b542b337
+
 
   int mMarkerSize;
   int mMarkerStyle;
