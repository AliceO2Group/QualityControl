--- conflicted
+++ resolved
@@ -89,25 +89,14 @@
       h->GetListOfFunctions()->Add(msg1);
       msg1->SetTextSize(10);
       int Entries = h->GetEntries();
-<<<<<<< HEAD
-      if (Entries > StatThreshold) {
-        msg1->AddText(TString::Format("Hist Can't be ignored. Stat is enough. Entries: %d > Threshold: %ld", Entries, StatThreshold));
+      if (Entries > mStatThreshold) {
+        msg1->AddText(TString::Format("Hist Can't be ignored. Stat is enough. Entries: %d > Threshold: %ld", Entries, mStatThreshold));
         // msg1->SetTextColor(kGreen);
       } else if (Entries > 0) {
-        msg1->AddText(TString::Format("Hist Can be ignored. Stat is low. Entries: %d < Threshold: %ld", Entries, StatThreshold));
+        msg1->AddText(TString::Format("Hist Can be ignored. Stat is low. Entries: %d < Threshold: %ld", Entries, mStatThreshold));
         // msg1->SetTextColor(kYellow);
       } else if (Entries == 0) {
-        msg1->AddText(TString::Format("Hist is empty. Entries: %d < Threshold: %ld", Entries, StatThreshold));
-=======
-      if (Entries > mStatThreshold) {
-        msg1->AddText(TString::Format("Hist Can't be ignored. Stat is enough. Entries: %d > Threshold: %d", Entries, mStatThreshold));
-        // msg1->SetTextColor(kGreen);
-      } else if (Entries > 0) {
-        msg1->AddText(TString::Format("Hist Can be ignored. Stat is low. Entries: %d < Threshold: %d", Entries, mStatThreshold));
-        // msg1->SetTextColor(kYellow);
-      } else if (Entries == 0) {
-        msg1->AddText(TString::Format("Hist is empty. Entries: %d < Threshold: %d", Entries, mStatThreshold));
->>>>>>> 182a1f18
+        msg1->AddText(TString::Format("Hist is empty. Entries: %d < Threshold: %ld", Entries, mStatThreshold));
         msg1->SetTextColor(kRed);
       }
 
