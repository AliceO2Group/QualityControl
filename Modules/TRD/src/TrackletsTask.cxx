--- conflicted
+++ resolved
@@ -257,13 +257,10 @@
     yax->SetLabelOffset(0.01);
     mLayers[iLayer]->SetStats(0);
 
-<<<<<<< HEAD
-    drawTrdLayersGrid(mLayers[iLayer].get());
-    drawHashedOnHistsPerLayer(iLayer); // drawHashOnLayers(iLayer,1);
-=======
+
     drawTrdLayersGrid(mLayers[iLayer]);
     drawHashedOnHistsPerLayer(iLayer); //drawHashOnLayers(iLayer,1);
->>>>>>> b542b337
+
 
     getObjectsManager()->startPublishing(mLayers[iLayer]);
     getObjectsManager()->setDefaultDrawOptions(mLayers[iLayer]->GetName(), "COLZ");
@@ -414,13 +411,10 @@
   for (auto& hist : moHCMCM) {
     hist->SetMaximum(max);
   }
-<<<<<<< HEAD
-  // reset the TrackletPerTimeCycled
-  mTrackletsPerTimeFrameCycled.get()->Reset();
-=======
+
   //reset the TrackletPerTimeCycled
   mTrackletsPerTimeFrameCycled->Reset();
->>>>>>> b542b337
+
 }
 
 void TrackletsTask::endOfActivity(Activity& /*activity*/)
