--- conflicted
+++ resolved
@@ -296,11 +296,7 @@
 
 void TrackletsTask::initialize(o2::framework::InitContext& /*ctx*/)
 {
-<<<<<<< HEAD
   ILOG(Debug, Devel) << "initialize TrackletsTask" << ENDM;
-=======
-  ILOG(Info, Support) << "initialize Tracklets" << ENDM;
->>>>>>> eb60e767
   if (auto param = mCustomParameters.find("markerstyle"); param != mCustomParameters.end()) {
     mMarkerStyle = stof(param->second);
     ILOG(Debug, Support) << "configure() : using marketstyle : = " << mMarkerStyle << ENDM;
