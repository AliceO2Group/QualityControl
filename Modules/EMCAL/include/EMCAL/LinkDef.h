--- conflicted
+++ resolved
@@ -29,14 +29,12 @@
 #pragma link C++ class o2::quality_control_modules::emcal::TriggerTask + ;
 #pragma link C++ class o2::quality_control_modules::emcal::NumPatchesPerFastORCheck + ;
 #pragma link C++ class o2::quality_control_modules::emcal::PedestalChannelCheck + ;
-<<<<<<< HEAD
-      
+
 #pragma link C++ class o2::quality_control_modules::emcal::PayloadPerEventDDLCheck + ;
-=======
+
 #pragma link C++ class o2::quality_control_modules::emcal::CellTimeCalibCheck + ;
 #pragma link C++ class o2::quality_control_modules::emcal::CellAmpCheck + ;
 #pragma link C++ class o2::quality_control_modules::emcal::TrendGraphCheck + ;
->>>>>>> 78bc952d
 
 #pragma link C++ class o2::quality_control_modules::emcal::RawErrorCheckAll + ;
 
