{
  "qc": {
    "config": {
      "database": {
        "implementation": "CCDB",
        "host": "ccdb-test.cern.ch:8080",
        "username": "not_applicable",
        "password": "not_applicable",
        "name": "not_applicable"
      },
      "Activity": {
        "number": "42",
        "type": "2"
      },
      "monitoring": {
        "url": "infologger:///debug?qc"
      },
      "consul": {
        "url": ""
      },
      "conditionDB": {
        "url": "ccdb-test.cern.ch:8080"
      }
    },
   "tasks" : {
      "ITSTrackTask" : {
        "active" : "true",
        "className" : "o2::quality_control_modules::its::ITSTrackTask",
        "moduleName" : "QcITS",
        "detectorName" : "ITS",
        "cycleDurationSeconds" : "30",
        "maxNumberCycles" : "-1",
        "dataSource_comment" : "The other type of dataSource is \"direct\", see basic-no-sampling.json.",
        "dataSource" : {
          "type" : "dataSamplingPolicy",
          "name" : "tracks"
        },
        "location" : "remote",
        "taskParameters" : {
	  "vertexXYsize" : "0.1",
	  "vertexZsize": "15",
	  "vertexRsize": "0.1",
<<<<<<< HEAD
	  "NtracksMAX"  : "100"
=======
          "doTTree": "0"
>>>>>>> c286f671
        }

      }
    },
    "checks" : {
      "ITSTrackCheck" : {
        "active" : "true",
        "className" : "o2::quality_control_modules::its::ITSTrackCheck",
        "moduleName" : "QcITS",
        "policy" : "OnAny",
        "detectorName" : "ITS",
        "dataSource" : [ {
          "type" : "Task",
          "name" : "ITSTrackTask",
          "MOs" : ["NClusters","PhiDistribution","AngularDistribution","ClusterUsage","EtaDistribution","VertexCoordinates","VertexRvsZ","VertexZ"]
        } ]
      }
    }
  },

         "dataSamplingPolicies" : [
           {
             "id" : "tracks",
             "active" : "true",
             "machines" : [],
             "query" : "Vertices:ITS/VERTICES/0;tracks:ITS/TRACKS/0;rofs:ITS/ITSTrackROF/0;compclus:ITS/COMPCLUSTERS/0",
             "samplingConditions" : [
               {
                 "condition" : "random",
                 "fraction" : "0.3",
                 "seed" : "1441"
               }
             ],

             "blocking" : "false"
           }
         ]
}<|MERGE_RESOLUTION|>--- conflicted
+++ resolved
@@ -40,11 +40,8 @@
 	  "vertexXYsize" : "0.1",
 	  "vertexZsize": "15",
 	  "vertexRsize": "0.1",
-<<<<<<< HEAD
-	  "NtracksMAX"  : "100"
-=======
+	  "NtracksMAX"  : "100",
           "doTTree": "0"
->>>>>>> c286f671
         }
 
       }
