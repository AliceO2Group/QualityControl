{
  "qc": {
    "config": {
      "database": {
        "implementation": "CCDB",
        "host": "188.184.2.55:8080",
        "username": "not_applicable",
        "password": "not_applicable",
        "name": "not_applicable"
      },
      "Activity": {
        "number": "42",
        "type": "2"
      },
      "monitoring": {
        "url": "infologger:///debug?qc"
      },
      "consul": {
        "url": ""
      },
      "conditionDB": {
        "url": "188.184.2.55:8080"
      }
    },
   "tasks" : {
      "ITSTrackTask" : {
        "active" : "true",
        "className" : "o2::quality_control_modules::its::ITSTrackTask",
        "moduleName" : "QcITS",
        "detectorName" : "ITS",
        "cycleDurationSeconds" : "30",
        "maxNumberCycles" : "-1",
        "dataSource_comment" : "The other type of dataSource is \"direct\", see basic-no-sampling.json.",
        "dataSource" : {
          "type" : "dataSamplingPolicy",
          "name" : "tracks"
        },
        "location" : "remote",
        "taskParameters" : {
	        "vertexXYsize" : "0.5",
	        "vertexZsize": "15",
          "vertexRsize": "0.8",
	        "NtracksMAX"  : "100",
          "doTTree": "0",
          "nBCbins": "103",
<<<<<<< HEAD
          "ClusterDictCCDB": "http://alice-ccdb.cern.ch"
=======
          "dicttimestamp" : "0"
>>>>>>> 0bf60bfd
        }

      }
    },
    "checks" : {
      "ITSTrackCheck" : {
        "active" : "true",
        "className" : "o2::quality_control_modules::its::ITSTrackCheck",
        "moduleName" : "QcITS",
        "policy" : "OnAny",
        "detectorName" : "ITS",
        "dataSource" : [ {
          "type" : "Task",
          "name" : "ITSTrackTask",
          "MOs" : ["NClusters",
                   "PhiDistribution",
                   "AngularDistribution",
                   "EtaDistribution",
                   "VertexCoordinates",
                   "VertexRvsZ",
                   "VertexZ"
                  ]
        } ]
      }
    }
  },

         "dataSamplingPolicies" : [
           {
             "id" : "tracks",
             "active" : "true",
             "machines" : [],
             "query" : "Vertices:ITS/VERTICES/0;tracks:ITS/TRACKS/0;rofs:ITS/ITSTrackROF/0;clustersrof:ITS/CLUSTERSROF/0;compclus:ITS/COMPCLUSTERS/0;patterns:ITS/PATTERNS/0;clusteridx:ITS/TRACKCLSID/0",
             "samplingConditions" : [
               {
                 "condition" : "random",
                 "fraction" : "0.3",
                 "seed" : "1441"
               }
             ],

             "blocking" : "false"
           }
         ]
}<|MERGE_RESOLUTION|>--- conflicted
+++ resolved
@@ -43,11 +43,9 @@
 	        "NtracksMAX"  : "100",
           "doTTree": "0",
           "nBCbins": "103",
-<<<<<<< HEAD
+          "dicttimestamp" : "0",
           "ClusterDictCCDB": "http://alice-ccdb.cern.ch"
-=======
-          "dicttimestamp" : "0"
->>>>>>> 0bf60bfd
+
         }
 
       }
