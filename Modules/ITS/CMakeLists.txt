﻿# ---- Library ----

add_library(O2QcITS
            src/ITSRawTask.cxx
            src/TrendingTaskITSThr.cxx
            src/TrendingTaskITSFhr.cxx
<<<<<<< HEAD
            src/TrendingTaskITSTracks.cxx                                    
=======
            src/TrendingTaskITSCluster.cxx
            src/TrendingTaskITSTracks.cxx            
>>>>>>> 103508e7
            src/TrendingTaskConfigITS.cxx
            src/TH2XlineReductor.cxx
            src/TH1XlineReductor.cxx            
            src/ITSFhrTask.cxx
            src/ITSFeeTask.cxx
            src/ITSClusterTask.cxx
            src/ITSNoisyPixelTask.cxx
            src/ITSTrackTask.cxx
            src/ITSFhrCheck.cxx
            src/ITSClusterCheck.cxx
            src/ITSTrackCheck.cxx
            src/ITSFeeCheck.cxx
            )

target_sources(O2QcITS PRIVATE src/TH2XlineReductor.cxx src/TH1XlineReductor.cxx)

target_include_directories(
  O2QcITS
  PUBLIC $<INSTALL_INTERFACE:include>
         $<BUILD_INTERFACE:${CMAKE_CURRENT_SOURCE_DIR}/include>
  PRIVATE ${CMAKE_CURRENT_SOURCE_DIR}/src)

include_directories(${O2_ROOT}/include/GPU)

target_link_libraries(O2QcITS PUBLIC O2QualityControl O2::ITSBase O2::ITSMFTBase O2::ITSMFTReconstruction ROOT::Hist)

if (OpenMP_CXX_FOUND)
  target_compile_definitions(O2QcITS PRIVATE WITH_OPENMP)
  target_link_libraries(O2QcITS PRIVATE OpenMP::OpenMP_CXX)
endif()

install(TARGETS O2QcITS
        LIBRARY DESTINATION ${CMAKE_INSTALL_LIBDIR}
        ARCHIVE DESTINATION ${CMAKE_INSTALL_LIBDIR}
        RUNTIME DESTINATION ${CMAKE_INSTALL_BINDIR})

# ---- ROOT dictionary  ----

add_root_dictionary(O2QcITS
                    HEADERS include/ITS/ITSRawTask.h
                            include/ITS/TrendingTaskITSThr.h
                            include/ITS/TrendingTaskITSFhr.h
<<<<<<< HEAD
                            include/ITS/TrendingTaskITSTracks.h                                                        
=======
                            include/ITS/TrendingTaskITSCluster.h
                            include/ITS/TrendingTaskITSTracks.h                            
>>>>>>> 103508e7
                            include/ITS/TH2XlineReductor.h
                            include/ITS/TH1XlineReductor.h                            
                            include/ITS/ITSFhrTask.h
                            include/ITS/ITSFeeTask.h
                            include/ITS/ITSClusterTask.h
                            include/ITS/ITSNoisyPixelTask.h
                            include/ITS/ITSTrackTask.h
                            include/ITS/ITSFhrCheck.h
                            include/ITS/ITSClusterCheck.h
                            include/ITS/ITSTrackCheck.h
                            include/ITS/ITSFeeCheck.h
                    LINKDEF include/ITS/LinkDef.h
                    BASENAME O2QcITS)

# ---- Test(s) ----

add_executable(testQcITS test/testITS.cxx)
target_link_libraries(testQcITS PRIVATE O2QcITS Boost::unit_test_framework O2::ITSMFTReconstruction O2::ITSBase O2::DetectorsBase O2QualityControl)
add_test(NAME testQcITS COMMAND testQcITS)
set_tests_properties(testQcITS PROPERTIES TIMEOUT 60)
install(
  TARGETS testQcITS
  RUNTIME DESTINATION ${CMAKE_INSTALL_BINDIR}
)

# ---- Executables ----

set(EXE_SRCS
    src/runITS.cxx
    src/runITSTracksRootFileReader.cxx
    src/runITSClustersRootFileReader.cxx)

set(EXE_NAMES
    o2-qc-run-its
    o2-qc-its-tracks-root-file-reader
    o2-qc-its-clusters-root-file-reader)

list(LENGTH EXE_SRCS count)
math(EXPR count "${count}-1")
foreach(i RANGE ${count})
  list(GET EXE_SRCS ${i} src)
  list(GET EXE_NAMES ${i} name)
  add_executable(${name} ${src})
  target_link_libraries(${name} PRIVATE O2QualityControl CURL::libcurl O2::ITSQCDataReaderWorkflow O2::DetectorsBase ROOT::Tree)
endforeach()

install(
  TARGETS ${EXE_NAMES}
  RUNTIME DESTINATION ${CMAKE_INSTALL_BINDIR}
)

# ---- Extra scripts ----

install(FILES
        its.json
        itsQCTrendingThr.json
        itsQCTrendingFhr.json
<<<<<<< HEAD
        itsQCTrendingTracks.json                
=======
        itsQCTrendingCluster.json
        itsQCTrendingTracks.json        
>>>>>>> 103508e7
        itsFhr.json
        itsFee.json
        itsCluster.json
        itsNoisyPixel.json
        DESTINATION etc)

get_property(dirs
             DIRECTORY ${CMAKE_CURRENT_SOURCE_DIR}
             PROPERTY INCLUDE_DIRECTORIES)
foreach(dir ${dirs})
  message(STATUS "dir='${dir}'")
endforeach()<|MERGE_RESOLUTION|>--- conflicted
+++ resolved
@@ -4,15 +4,11 @@
             src/ITSRawTask.cxx
             src/TrendingTaskITSThr.cxx
             src/TrendingTaskITSFhr.cxx
-<<<<<<< HEAD
-            src/TrendingTaskITSTracks.cxx                                    
-=======
             src/TrendingTaskITSCluster.cxx
-            src/TrendingTaskITSTracks.cxx            
->>>>>>> 103508e7
+            src/TrendingTaskITSTracks.cxx
             src/TrendingTaskConfigITS.cxx
             src/TH2XlineReductor.cxx
-            src/TH1XlineReductor.cxx            
+            src/TH1XlineReductor.cxx
             src/ITSFhrTask.cxx
             src/ITSFeeTask.cxx
             src/ITSClusterTask.cxx
@@ -52,14 +48,10 @@
                     HEADERS include/ITS/ITSRawTask.h
                             include/ITS/TrendingTaskITSThr.h
                             include/ITS/TrendingTaskITSFhr.h
-<<<<<<< HEAD
-                            include/ITS/TrendingTaskITSTracks.h                                                        
-=======
                             include/ITS/TrendingTaskITSCluster.h
-                            include/ITS/TrendingTaskITSTracks.h                            
->>>>>>> 103508e7
+                            include/ITS/TrendingTaskITSTracks.h
                             include/ITS/TH2XlineReductor.h
-                            include/ITS/TH1XlineReductor.h                            
+                            include/ITS/TH1XlineReductor.h
                             include/ITS/ITSFhrTask.h
                             include/ITS/ITSFeeTask.h
                             include/ITS/ITSClusterTask.h
@@ -115,12 +107,8 @@
         its.json
         itsQCTrendingThr.json
         itsQCTrendingFhr.json
-<<<<<<< HEAD
-        itsQCTrendingTracks.json                
-=======
         itsQCTrendingCluster.json
-        itsQCTrendingTracks.json        
->>>>>>> 103508e7
+        itsQCTrendingTracks.json
         itsFhr.json
         itsFee.json
         itsCluster.json
