﻿# ---- Library ----

add_library(O2QcITS
            src/ITSRawTask.cxx
            src/TrendingTaskITSThr.cxx
            src/TrendingTaskITSFhr.cxx
            src/TrendingTaskITSCluster.cxx
            src/TrendingTaskConfigITS.cxx
            src/TH2XlineReductor.cxx
            src/ITSFhrTask.cxx
            src/ITSFeeTask.cxx
            src/ITSClusterTask.cxx
            src/ITSNoisyPixelTask.cxx
            src/ITSTrackTask.cxx
            src/ITSFhrCheck.cxx
            src/ITSClusterCheck.cxx
            src/ITSTrackCheck.cxx
            src/ITSFeeCheck.cxx
            )

target_sources(O2QcITS PRIVATE src/TH2XlineReductor.cxx)

target_include_directories(
  O2QcITS
  PUBLIC $<INSTALL_INTERFACE:include>
         $<BUILD_INTERFACE:${CMAKE_CURRENT_SOURCE_DIR}/include>
  PRIVATE ${CMAKE_CURRENT_SOURCE_DIR}/src)

include_directories(${O2_ROOT}/include/GPU)

target_link_libraries(O2QcITS PUBLIC O2QualityControl O2::ITSBase O2::ITSMFTBase O2::ITSMFTReconstruction ROOT::Hist)

if (OpenMP_CXX_FOUND)
  target_compile_definitions(O2QcITS PRIVATE WITH_OPENMP)
  target_link_libraries(O2QcITS PRIVATE OpenMP::OpenMP_CXX)
endif()

install(TARGETS O2QcITS
        LIBRARY DESTINATION ${CMAKE_INSTALL_LIBDIR}
        ARCHIVE DESTINATION ${CMAKE_INSTALL_LIBDIR}
        RUNTIME DESTINATION ${CMAKE_INSTALL_BINDIR})

# ---- ROOT dictionary  ----

add_root_dictionary(O2QcITS
                    HEADERS include/ITS/ITSRawTask.h
                            include/ITS/TrendingTaskITSThr.h
                            include/ITS/TrendingTaskITSFhr.h
                            include/ITS/TH2XlineReductor.h
                            include/ITS/ITSFhrTask.h
                            include/ITS/ITSFeeTask.h
                            include/ITS/ITSClusterTask.h
<<<<<<< HEAD
                            include/ITS/TrendingTaskITSCluster.h
=======
                            include/ITS/ITSNoisyPixelTask.h
>>>>>>> fc5f9b7e
                            include/ITS/ITSTrackTask.h
                            include/ITS/ITSFhrCheck.h
                            include/ITS/ITSClusterCheck.h
                            include/ITS/ITSTrackCheck.h
                            include/ITS/ITSFeeCheck.h
                    LINKDEF include/ITS/LinkDef.h
                    BASENAME O2QcITS)

# ---- Test(s) ----

add_executable(testQcITS test/testITS.cxx)
target_link_libraries(testQcITS PRIVATE O2QcITS Boost::unit_test_framework O2::ITSMFTReconstruction O2::ITSBase O2::DetectorsBase O2QualityControl)
add_test(NAME testQcITS COMMAND testQcITS)
set_tests_properties(testQcITS PROPERTIES TIMEOUT 60)
install(
  TARGETS testQcITS
  RUNTIME DESTINATION ${CMAKE_INSTALL_BINDIR}
)

# ---- Executables ----

set(EXE_SRCS
    src/runITS.cxx
    src/runITSTracksRootFileReader.cxx
    src/runITSClustersRootFileReader.cxx)

set(EXE_NAMES
    o2-qc-run-its
    o2-qc-its-tracks-root-file-reader
    o2-qc-its-clusters-root-file-reader)

list(LENGTH EXE_SRCS count)
math(EXPR count "${count}-1")
foreach(i RANGE ${count})
  list(GET EXE_SRCS ${i} src)
  list(GET EXE_NAMES ${i} name)
  add_executable(${name} ${src})
  target_link_libraries(${name} PRIVATE O2QualityControl CURL::libcurl O2::ITSQCDataReaderWorkflow O2::DetectorsBase ROOT::Tree)
endforeach()

install(
  TARGETS ${EXE_NAMES}
  RUNTIME DESTINATION ${CMAKE_INSTALL_BINDIR}
)

# ---- Extra scripts ----

install(FILES
        its.json
        itsQCTrendingThr.json
        itsQCTrendingFhr.json
        itsFhr.json
        itsFee.json
        itsCluster.json
        itsNoisyPixel.json
        DESTINATION etc)

get_property(dirs
             DIRECTORY ${CMAKE_CURRENT_SOURCE_DIR}
             PROPERTY INCLUDE_DIRECTORIES)
foreach(dir ${dirs})
  message(STATUS "dir='${dir}'")
endforeach()<|MERGE_RESOLUTION|>--- conflicted
+++ resolved
@@ -50,11 +50,8 @@
                             include/ITS/ITSFhrTask.h
                             include/ITS/ITSFeeTask.h
                             include/ITS/ITSClusterTask.h
-<<<<<<< HEAD
                             include/ITS/TrendingTaskITSCluster.h
-=======
                             include/ITS/ITSNoisyPixelTask.h
->>>>>>> fc5f9b7e
                             include/ITS/ITSTrackTask.h
                             include/ITS/ITSFhrCheck.h
                             include/ITS/ITSClusterCheck.h
