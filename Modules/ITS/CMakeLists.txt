--- conflicted
+++ resolved
@@ -5,12 +5,12 @@
             src/ITSRawTask.cxx
             src/TrendingTaskITSThr.cxx
             src/TrendingTaskITSFhr.cxx
-	    src/TrendingTaskITSFEE.cxx
+	          src/TrendingTaskITSFEE.cxx
             src/TrendingTaskITSCluster.cxx
             src/TrendingTaskITSTracks.cxx
             src/TrendingTaskConfigITS.cxx
             src/TH2XlineReductor.cxx
-	    src/ReductorBinContent.cxx
+	          src/ReductorBinContent.cxx
             src/ITSFhrTask.cxx
             src/ITSFeeTask.cxx
             src/ITSClusterTask.cxx
@@ -21,14 +21,9 @@
             src/ITSClusterCheck.cxx
             src/ITSTrackCheck.cxx
             src/ITSFeeCheck.cxx
-<<<<<<< HEAD
-	    src/ITSTrackSimTask.cxx
-            src/ITSThresholdCalibrationCheck.cxx
-=======
-	    src/ITSTrackSimTask.cxx 
+      	    src/ITSTrackSimTask.cxx
             src/ITSThresholdCalibrationCheck.cxx 
             src/ITSDecodingErrorTask.cxx 
->>>>>>> 7f548a7f
             )
 
 target_sources(O2QcITS PRIVATE
@@ -79,17 +74,10 @@
                             include/ITS/ITSClusterCheck.h
                             include/ITS/ITSTrackCheck.h
                             include/ITS/ITSFeeCheck.h
-<<<<<<< HEAD
-			    include/ITS/ITSTrackSimTask.h
-                            include/ITS/ITSThresholdCalibrationCheck.h
-                    LINKDEF include/ITS/LinkDef.h)
-=======
 			    include/ITS/ITSTrackSimTask.h 
                             include/ITS/ITSThresholdCalibrationCheck.h 
                             include/ITS/ITSDecodingErrorTask.h 
-                    LINKDEF include/ITS/LinkDef.h
-                    BASENAME O2QcITS)
->>>>>>> 7f548a7f
+                    LINKDEF include/ITS/LinkDef.h)
 
 # ---- Test(s) ----
 
