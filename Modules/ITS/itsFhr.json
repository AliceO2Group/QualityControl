--- conflicted
+++ resolved
@@ -37,18 +37,15 @@
                 "location": "remote",
                 "taskParameters": {
                     "Layer": "2",
-		    "HitNumberCut": "512",
+		                "HitNumberCut": "512",
                     "GetTFFromBinding": "0",
                     "decoderThreads": "8",
-<<<<<<< HEAD
-		    "geomPath": "/tmp/qc_tmp/o2sim",
-=======
->>>>>>> fc30c0c7
+		                "geomPath": "./",
                     "HitNumberCutForNoisyPixel": "0",
                     "OccupancyNumberCutForNoisyPixel": "0.000001",
-          	    "MaxGeneralAxisRange": "-2",
-          	    "MinGeneralAxisRange": "-12",
-          	    "MaxGeneralNoisyAxisRange": "5000",
+          	        "MaxGeneralAxisRange": "-2",
+          	        "MinGeneralAxisRange": "-12",
+          	        "MaxGeneralNoisyAxisRange": "5000",
                     "MinGeneralNoisyAxisRange": "0",
 		    "Etabins": "130",
                     "Phibins": "240",
