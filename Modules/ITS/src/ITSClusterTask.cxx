--- conflicted
+++ resolved
@@ -269,28 +269,16 @@
           mGeneralOccupancy->SetBinError(iStave + 1 + StaveBoundary[iLayer], 1e-15);
         } else {
 
-<<<<<<< HEAD
           for (Int_t iLane = 0; iLane < mNLanePerHic[iLayer] * mNHicPerStave[iLayer]; iLane++) {
             hAverageClusterOccupancySummaryOB[iLayer]->SetBinContent(iLane + 1, iStave + 1, 1. * mClusterOccupancyOB[iLayer][iStave][iLane] / mNRofs / (mNChipsPerHic[iLayer] / mNLanePerHic[iLayer])); // 14 To have occupation per chip -> 7 because we're considering lanes
-            hAverageClusterOccupancySummaryOB[iLayer]->SetBinError(iLane + 1, iStave + 1, mClusterOccupancyOB[iLayer][iStave][iLane] < 1e-15 ? 1e200 : 0);                                              // 14 To have occupation per chip
+            hAverageClusterOccupancySummaryOB[iLayer]->SetBinError(iLane + 1, iStave + 1, mClusterOccupancyOB[iLayer][iStave][iLane] < 1e-15);                                              // 14 To have occupation per chip
             if (nClusters[iLayer][iStave][iLane] != 0) {
               hAverageClusterSizeSummaryOB[iLayer]->SetBinContent(iLane + 1, iStave + 1, (double)mClusterSizeOB[iLayer][iStave][iLane] / nClusters[iLayer][iStave][iLane]);
-              hAverageClusterSizeSummaryOB[iLayer]->SetBinError(iLane + 1, iStave + 1, (double)mClusterSizeOB[iLayer][iStave][iLane] / nClusters[iLayer][iStave][iLane] < 1e-15 ? 1e200 : 0);
+              hAverageClusterSizeSummaryOB[iLayer]->SetBinError(iLane + 1, iStave + 1, (double)mClusterSizeOB[iLayer][iStave][iLane] / nClusters[iLayer][iStave][iLane] < 1e-15);
             }
           }
           mGeneralOccupancy->SetBinContent(iStave + 1 + StaveBoundary[iLayer], (float)(*(std::max_element(mClusterOccupancyOB[iLayer][iStave], mClusterOccupancyOB[iLayer][iStave] + mNHicPerStave[iLayer] * mNLanePerHic[iLayer]))) / (float)(mNRofs) / (mNChipsPerHic[iLayer] / mNLanePerHic[iLayer]));
-          mGeneralOccupancy->SetBinError(iStave + 1 + StaveBoundary[iLayer], mGeneralOccupancy->GetBinContent(iStave + 1 + StaveBoundary[iLayer]) < 1e-15 ? 1e200 : 0);
-=======
-          for (Int_t iHic = 0; iHic < mNHicPerStave[iLayer]; iHic++) {
-            hAverageClusterOccupancySummaryOB[iLayer]->SetBinContent(iHic + 1, iStave + 1, 1. * mClusterOccupancyOB[iLayer][iStave][iHic] / mNRofs / 14); // 14 To have occupation per chip
-            hAverageClusterOccupancySummaryOB[iLayer]->SetBinError(iHic + 1, iStave + 1, 1e-15);                                                          // 14 To have occupation per chip
-            hAverageClusterSizeSummaryOB[iLayer]->SetBinContent(iHic + 1, iStave + 1, hClusterSizeOB[iLayer][iStave][iHic]->GetMean());
-            hAverageClusterSizeSummaryOB[iLayer]->SetBinError(iHic + 1, iStave + 1, 1e-15);
-          }
-
-          mGeneralOccupancy->SetBinContent(iStave + 1 + StaveBoundary[iLayer], (float)(*(std::max_element(mClusterOccupancyOB[iLayer][iStave], mClusterOccupancyOB[iLayer][iStave] + mNHicPerStave[iLayer]))) / (float)(mNRofs) / 14.);
-          mGeneralOccupancy->SetBinError(iStave + 1 + StaveBoundary[iLayer], 1e-15);
->>>>>>> 0bf60bfd
+          mGeneralOccupancy->SetBinError(iStave + 1 + StaveBoundary[iLayer], mGeneralOccupancy->GetBinContent(iStave + 1 + StaveBoundary[iLayer]) < 1e-15);
         }
       }
     }
@@ -338,19 +326,11 @@
         }
       } else {
 
-<<<<<<< HEAD
         for (Int_t iLane = 0; iLane < mNLanePerHic[iLayer] * mNHicPerStave[iLayer]; iLane++) {
           hAverageClusterOccupancyMonitorOB[iLayer]->SetBinContent(iLane + 1, iStave + 1, 1. * mClusterOccupancyOBmonitor[iLayer][iStave][iLane] / mNRofsMonitor / (14 / 2)); // 7 To have occupation per chip
-          hAverageClusterOccupancyMonitorOB[iLayer]->SetBinError(iLane + 1, iStave + 1, mClusterOccupancyOBmonitor[iLayer][iStave][iLane] < 1e-15 ? 1e200 : 0);
+          hAverageClusterOccupancyMonitorOB[iLayer]->SetBinError(iLane + 1, iStave + 1, mClusterOccupancyOBmonitor[iLayer][iStave][iLane] < 1e-15);
           hAverageClusterSizeMonitorOB[iLayer]->SetBinContent(iLane + 1, iStave + 1, mClusterSizeMonitorOB[iLayer][iStave][iLane] / nClusters[iLayer][iStave][iLane]);
-          hAverageClusterSizeMonitorOB[iLayer]->SetBinError(iLane + 1, iStave + 1, mClusterSizeMonitorOB[iLayer][iStave][iLane] / nClusters[iLayer][iStave][iLane] < 1e-15 ? 1e200 : 0);
-=======
-        for (Int_t iHic = 0; iHic < mNHicPerStave[iLayer]; iHic++) {
-          hAverageClusterOccupancyMonitorOB[iLayer]->SetBinContent(iHic + 1, iStave + 1, 1. * mClusterOccupancyOBmonitor[iLayer][iStave][iHic] / mNRofsMonitor / 14); // 14 To have occupation per chip
-          hAverageClusterOccupancyMonitorOB[iLayer]->SetBinError(iHic + 1, iStave + 1, 1e-15);
-          hAverageClusterSizeMonitorOB[iLayer]->SetBinContent(iHic + 1, iStave + 1, hClusterSizeMonitorOB[iLayer][iStave][iHic]->GetMean());
-          hAverageClusterSizeMonitorOB[iLayer]->SetBinError(iHic + 1, iStave + 1, 1e-15);
->>>>>>> 0bf60bfd
+          hAverageClusterSizeMonitorOB[iLayer]->SetBinError(iLane + 1, iStave + 1, mClusterSizeMonitorOB[iLayer][iStave][iLane] / nClusters[iLayer][iStave][iLane] < 1e-15);
         }
       }
   }
