--- conflicted
+++ resolved
@@ -132,11 +132,6 @@
 
 void TrendingTaskITSTracks::storePlots(repository::DatabaseInterface& qcdb)
 {
-<<<<<<< HEAD
-  ILOG(Debug, Devel) << "Generating and storing " << mConfig.plots.size() << " plots."
-                     << ENDM;
-=======
->>>>>>> 8e4832ee
   //
   // Create and save trends for each stave
   //
