--- conflicted
+++ resolved
@@ -105,13 +105,8 @@
       // auto mo = qcdb.retrieveMO(dataSource.path, dataSource.name);
       auto mo = qcdb.retrieveMO(dataSource.path, "");
       if (!count) {
-<<<<<<< HEAD
-        std::map<std::string, std::string> entryMetadata = mo->getMetadataMap(); // full list of metadata as a map
-        mMetaData.runNumber = std::stoi(entryMetadata["Run"]);                   // get and set run number
-=======
         std::map<std::string, std::string> entryMetadata = mo->getMetadataMap(); //full list of metadata as a map
         mMetaData.runNumber = std::stoi(entryMetadata["RunNumber"]);             //get and set run number
->>>>>>> a06debea
         ntreeentries = (Int_t)mTrend->GetEntries() + 1;
         runlist.push_back(std::to_string(mMetaData.runNumber));
       }
