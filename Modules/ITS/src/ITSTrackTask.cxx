--- conflicted
+++ resolved
@@ -63,12 +63,9 @@
   mVertexXYsize = std::stof(mCustomParameters["vertexXYsize"]);
   mVertexZsize = std::stof(mCustomParameters["vertexZsize"]);
   mVertexRsize = std::stof(mCustomParameters["vertexRsize"]);
-<<<<<<< HEAD
   mNtracksMAX  = std::stof(mCustomParameters["NtracksMAX"]);
-  
-=======
   mDoTTree = std::stoi(mCustomParameters["doTTree"]);
->>>>>>> c286f671
+
   createAllHistos();
   publishHistos();
 }
@@ -129,7 +126,6 @@
       hNClustersPerTrackEta->Fill(track.getNumberOfClusters(),Eta);
       nClusterCntTrack += track.getNumberOfClusters();   
     }
-<<<<<<< HEAD
     tClusterMap->Fill();
 
     auto clusters_in_frame = ROF.getROFData(clusArr);
@@ -139,11 +135,9 @@
     float clusterRatio = nClusterCnt >0 ? nClusterCntTrack/nClusterCnt : -1;
     hAssociatedClusterFraction->Fill(clusterRatio);
     hNtracks->Fill(ntrackCnt);    
-=======
 
     if (mDoTTree)
       tClusterMap->Fill();
->>>>>>> c286f671
   }
 
   mNTracks += trackArr.size();
