// Copyright CERN and copyright holders of ALICE O2. This software is
// distributed under the terms of the GNU General Public License v3 (GPL
// Version 3), copied verbatim in the file "COPYING".
//
// See http://alice-o2.web.cern.ch/license for full licensing information.
//
// In applying this license CERN does not waive the privileges and immunities
// granted to it by virtue of its status as an Intergovernmental Organization
// or submit itself to any jurisdiction.

///
/// \file   ITSTrackCheck.cxx
/// \author Artem Isakov
/// \author Jian Liu
///

#include "ITS/ITSTrackCheck.h"
#include "QualityControl/MonitorObject.h"
#include "QualityControl/Quality.h"
#include <TPaveText.h>
#include <TList.h>
#include <TH1.h>
#include <TH2.h>
#include <TText.h>
#include "TMath.h"
#include "TLatex.h"

#include <iostream>
#include "Common/Utils.h"

namespace o2::quality_control_modules::its
{

Quality ITSTrackCheck::check(std::map<std::string, std::shared_ptr<MonitorObject>>* moMap)
{
  Quality result = 0;
  Int_t id = 0;
  std::map<std::string, std::shared_ptr<MonitorObject>>::iterator iter;
  for (iter = moMap->begin(); iter != moMap->end(); ++iter) {

    if (iter->second->getName() == "NClusters") {
      auto* h = dynamic_cast<TH1D*>(iter->second->getObject());
      result.set(Quality::Good);
      result.addMetadata("CheckTracks4", "good");
      result.addMetadata("CheckTracks5", "good");
      result.addMetadata("CheckTracks6", "good");
      result.addMetadata("CheckTracks7", "good");
      result.addMetadata("CheckEmpty", "good");
      result.addMetadata("CheckMean", "good");
      if (h->GetBinContent(h->FindBin(4)) < 1e-15) {
        result.updateMetadata("CheckTracks4", "bad");
        result.set(Quality::Bad);
      }
      if (h->GetBinContent(h->FindBin(5)) < 1e-15) {
        result.updateMetadata("CheckTracks5", "bad");
        result.set(Quality::Bad);
      }
      if (h->GetBinContent(h->FindBin(6)) < 1e-15) {
        result.updateMetadata("CheckTracks6", "bad");
        result.set(Quality::Bad);
      }
      if (h->GetBinContent(h->FindBin(7)) < 1e-15) {
        result.updateMetadata("CheckTracks7", "bad");
        result.set(Quality::Bad);
      }
      if (h->GetEntries() < 1e-15) {
        result.updateMetadata("CheckEmpty", "bad");
        result.set(Quality::Bad);
      }
      if (h->GetMean() < 5.2 || h->GetMean() > 5.8) {

        result.updateMetadata("CheckMean", "medium");
        result.set(Quality::Medium);
      }
    }

    if (iter->second->getName() == "AngularDistribution") {
      auto* hAngular = dynamic_cast<TH2D*>(iter->second->getObject());
      result.set(Quality::Good);
      result.addMetadata("CheckAngEmpty", "good");
      result.addMetadata("CheckAsymmEta", "good");
      result.addMetadata("CheckAsymmPhi", "good");
      TH1D* projectEta = hAngular->ProjectionX();
      Double_t ratioEta = abs(1. - (projectEta->Integral(1, projectEta->FindBin(0)) / projectEta->Integral(projectEta->FindBin(0), projectEta->GetNbinsX())));
      TH1D* projectPhi = hAngular->ProjectionY();
      Double_t ratioPhi = abs(projectPhi->Integral(projectPhi->FindBin(0), projectPhi->FindBin(TMath::Pi())) / projectPhi->Integral(projectPhi->FindBin(TMath::Pi()), projectPhi->FindBin(TMath::TwoPi())) - 1);
      if (hAngular->GetEntries() < 1e-15) {
        result.updateMetadata("CheckAngEmpty", "bad");
        result.set(Quality::Bad);
      }
      if (ratioEta > 0.3) {
        result.updateMetadata("CheckAsymmEta", "bad");
        result.set(Quality::Bad);
      }
      if (ratioPhi > 0.3) {
        result.updateMetadata("CheckAsymmPhi", "bad");
        result.set(Quality::Bad);
      }
    }

    if (iter->second->getName() == "VertexCoordinates") {
      auto* h = dynamic_cast<TH2D*>(iter->second->getObject());
      result.set(Quality::Good);
      result.addMetadata("CheckXYVertexEmpty", "good");
      result.addMetadata("CheckXVertexMean", "good");
      result.addMetadata("CheckYVertexMean", "good");
      result.addMetadata("CheckXVertexRms", "good");
      result.addMetadata("CheckYVertexRms", "good");
      if (h->GetEntries() < 1e-15 || (h->Integral(h->GetXaxis()->FindBin(-0.2), h->GetXaxis()->FindBin(+0.2), h->GetYaxis()->FindBin(0.05), h->GetYaxis()->FindBin(0.2)) < 1e-15)) {
        result.updateMetadata("CheckXYVertexEmpty", "bad");
        result.set(Quality::Bad);
      }
      if (std::abs(h->GetMean(1)) > 0.05) {
        result.updateMetadata("CheckXVertexMean", "medium");
        result.set(Quality::Medium);
      }
      if (std::abs(h->GetMean(2)) > 0.05) {
        result.updateMetadata("CheckYVertexMean", "medium");
        result.set(Quality::Medium);
      }
      if (h->GetRMS(1) > 0.1) {
        result.updateMetadata("CheckXVertexRms", "medium");
        result.set(Quality::Medium);
      }
      if (h->GetRMS(2) > 0.1) {
        result.updateMetadata("CheckYVertexRms", "medium");
        result.set(Quality::Medium);
      }
    }

    if (iter->second->getName() == "VertexRvsZ") {
      auto* h = dynamic_cast<TH2D*>(iter->second->getObject());
      result.set(Quality::Good);
      result.addMetadata("CheckRZVertexZDisplacedBad", "good");
      TH1D* projectZ = h->ProjectionY();
      if ((projectZ->Integral(1, projectZ->FindBin(-10)) > 0) || (projectZ->Integral(projectZ->FindBin(10), projectZ->GetNbinsX()) > 0)) {
        result.updateMetadata("CheckRZVertexZDisplacedBad", "bad");
        result.set(Quality::Bad);
      }
    }

    if (iter->second->getName() == "VertexZ") {
      auto* h = dynamic_cast<TH1D*>(iter->second->getObject());
      result.set(Quality::Good);
      result.addMetadata("CheckZVertexEmpty", "good");
      result.addMetadata("CheckZVertexMeanMed", "good");
      result.addMetadata("CheckZVertexMeanBad", "good");
      result.addMetadata("CheckZVertexRms", "good");
      if (std::abs(h->GetMean()) > 1. && std::abs(h->GetMean()) < 3.) {
        result.updateMetadata("CheckZVertexMeanMed", "medium");
        result.set(Quality::Medium);
      }
      if (std::abs(h->GetMean()) >= 3.) {
        result.updateMetadata("CheckZVertexMeanBad", "bad");
        result.set(Quality::Bad);
      }
      if (h->GetRMS() >= 7.) {
        result.updateMetadata("CheckZVertexRms", "medium");
        result.set(Quality::Medium);
      }
      if (h->GetEntries() < 1e-15 || h->Integral(h->FindBin(0) + 1, h->FindBin(10)) < 1e-15) {
        result.updateMetadata("CheckZVertexEmpty", "bad");
        result.set(Quality::Bad);
      }
    }
  }
  return result;
}

std::string ITSTrackCheck::getAcceptedType() { return "TH1D"; }

void ITSTrackCheck::beautify(std::shared_ptr<MonitorObject> mo, Quality checkResult)
{
  std::vector<string> vPlotWithTextMessage = convertToArray<string>(o2::quality_control_modules::common::getFromConfig<string>(mCustomParameters, "plotWithTextMessage", ""));
  std::vector<string> vTextMessage = convertToArray<string>(o2::quality_control_modules::common::getFromConfig<string>(mCustomParameters, "textMessage", ""));
  std::map<string, string> ShifterInfoText;

  if ((int)vTextMessage.size() == (int)vPlotWithTextMessage.size()) {
    for (int i = 0; i < (int)vTextMessage.size(); i++) {
      ShifterInfoText[vPlotWithTextMessage[i]] = vTextMessage[i];
    }
  } else
    ILOG(Warning, Support) << "Bad list of plot with TextMessages for shifter, check .json" << ENDM;

  std::shared_ptr<TLatex> tShifterInfo = std::make_shared<TLatex>(0.005, 0.006, Form("#bf{%s}", TString(ShifterInfoText[mo->getName()]).Data()));
  tShifterInfo->SetTextSize(0.04);
  tShifterInfo->SetTextFont(43);
  tShifterInfo->SetNDC();

  TString text[2];
  TString status;
  int textColor;

  if (mo->getName() == "NClusters") {
    auto* h = dynamic_cast<TH1D*>(mo->getObject());
    if (checkResult == Quality::Good) {
      status = "Quality::GOOD";
      textColor = kGreen;
    } else {
      status = "Quality::Bad (call expert)";
      textColor = kRed;
      if (strcmp(checkResult.getMetadata("CheckTracks4").c_str(), "bad") == 0) {
        tMessage[0] = std::make_shared<TLatex>(0.12, 0.6, "0 tracks with 4 clusters (OK if it's synthetic run)");
        tMessage[0]->SetTextFont(43);
        tMessage[0]->SetTextSize(0.04);
        tMessage[0]->SetTextColor(kRed);
        tMessage[0]->SetNDC();
        h->GetListOfFunctions()->Add(tMessage[0]->Clone());
      }
      if (strcmp(checkResult.getMetadata("CheckTracks5").c_str(), "bad") == 0) {
        tMessage[1] = std::make_shared<TLatex>(0.12, 0.55, "0 tracks with 5 clusters (OK if it's synthetic run)");
        tMessage[1]->SetTextFont(43);
        tMessage[1]->SetTextSize(0.04);
        tMessage[1]->SetTextColor(kRed);
        tMessage[1]->SetNDC();
        h->GetListOfFunctions()->Add(tMessage[1]->Clone());
      }
      if (strcmp(checkResult.getMetadata("CheckTracks6").c_str(), "bad") == 0) {
        tMessage[2] = std::make_shared<TLatex>(0.12, 0.5, "0 tracks with 6 clusters (OK if it's synthetic run)");
        tMessage[2]->SetTextFont(43);
        tMessage[2]->SetTextSize(0.04);
        tMessage[2]->SetTextColor(kRed);
        tMessage[2]->SetNDC();
        h->GetListOfFunctions()->Add(tMessage[2]->Clone());
      }
      if (strcmp(checkResult.getMetadata("CheckTracks7").c_str(), "bad") == 0) {
        tMessage[3] = std::make_shared<TLatex>(0.12, 0.45, "0 tracks with 7 clusters (call!)");
        tMessage[3]->SetTextFont(43);
        tMessage[3]->SetTextSize(0.04);
        tMessage[3]->SetTextColor(kRed);
        tMessage[3]->SetNDC();
        h->GetListOfFunctions()->Add(tMessage[3]->Clone());
      }
      if (strcmp(checkResult.getMetadata("CheckEmpty").c_str(), "bad") == 0) {
        tMessage[4] = std::make_shared<TLatex>(0.12, 0.4, "NO ITS TRACKS");
        tMessage[4]->SetTextFont(43);
        tMessage[4]->SetTextSize(0.04);
        tMessage[4]->SetTextColor(kRed);
        tMessage[4]->SetNDC();
        h->GetListOfFunctions()->Add(tMessage[4]->Clone());
      }
      if (strcmp(checkResult.getMetadata("CheckMean").c_str(), "medium") == 0) {
        status = "";
        textColor = kOrange;
<<<<<<< HEAD
        tMessage[5] = std::make_shared<TLatex>(0.12, 0.7, Form("Quality::Medium: Mean (%.1f) is outside of 5.2 - 5.9,  (ignore for non-physics", h->GetMean()));
=======
        tMessage[5] = std::make_shared<TLatex>(0.12, 0.7, Form("Quality::Medium: Mean (%.1f) is outside of 5.2 - 5.9,  (ignore for COSMICS and TECHICALS", h->GetMean()));
>>>>>>> 97524cf6
        tMessage[5]->SetTextFont(43);
        tMessage[5]->SetTextSize(0.04);
        tMessage[5]->SetTextColor(kOrange);
        tMessage[5]->SetNDC();
        h->GetListOfFunctions()->Add(tMessage[5]->Clone());
      }
    }

    tInfo = std::make_shared<TLatex>(0.12, 0.75, Form("#bf{%s}", status.Data()));
    tInfo->SetTextFont(43);
    tInfo->SetTextSize(0.04);
    tInfo->SetTextColor(textColor);
    tInfo->SetNDC();
    h->GetListOfFunctions()->Add(tInfo->Clone());

    if (ShifterInfoText[mo->getName()] != "")
      h->GetListOfFunctions()->Add(tShifterInfo->Clone());
  }

  if (mo->getName() == "AngularDistribution") {
    auto* h = dynamic_cast<TH2D*>(mo->getObject());
    if (checkResult == Quality::Good) {
      status = "Quality::GOOD";
      textColor = kGreen;
    } else {
      status = "Quality::BAD (call expert)";
      textColor = kRed;
      if (strcmp(checkResult.getMetadata("CheckAngEmpty").c_str(), "bad") == 0) {
        tMessage[0] = std::make_shared<TLatex>(0.12, 0.65, "NO ITS TRACKS");
        tMessage[0]->SetTextFont(43);
        tMessage[0]->SetTextSize(0.04);
        tMessage[0]->SetTextColor(kRed);
        tMessage[0]->SetNDC();
        h->GetListOfFunctions()->Add(tMessage[0]->Clone());
      }
      if (strcmp(checkResult.getMetadata("CheckAsymmEta").c_str(), "bad") == 0) {
        tMessage[1] = std::make_shared<TLatex>(0.12, 0.6, "Asymmetric Eta distribution (OK if there are disabled ITS sectors)");
        tMessage[1]->SetTextFont(43);
        tMessage[1]->SetTextSize(0.04);
        tMessage[1]->SetTextColor(kRed);
        tMessage[1]->SetNDC();
        h->GetListOfFunctions()->Add(tMessage[1]->Clone());
      }
      if (strcmp(checkResult.getMetadata("CheckAsymmPhi").c_str(), "bad") == 0) {
        tMessage[2] = std::make_shared<TLatex>(0.12, 0.55, "Asymmetric Phi distribution (OK if there are disabled ITS sectors)");
        tMessage[2]->SetTextFont(43);
        tMessage[2]->SetTextSize(0.04);
        tMessage[2]->SetTextColor(kRed);
        tMessage[2]->SetNDC();
        h->GetListOfFunctions()->Add(tMessage[2]->Clone());
      }
    }

    tInfo = std::make_shared<TLatex>(0.12, 0.75, Form("#bf{%s}", status.Data()));
    tInfo->SetTextFont(43);
    tInfo->SetTextSize(0.04);
    tInfo->SetTextColor(textColor);
    tInfo->SetNDC();
    h->GetListOfFunctions()->Add(tInfo->Clone());
    if (ShifterInfoText[mo->getName()] != "")
      h->GetListOfFunctions()->Add(tShifterInfo->Clone());
  }

  if (mo->getName() == "VertexCoordinates") {
    Double_t positionX, positionY;
    auto* h = dynamic_cast<TH2D*>(mo->getObject());
    if (checkResult == Quality::Good) {
      status = "Quality::GOOD";
      textColor = kGreen;
    } else {
      if (strcmp(checkResult.getMetadata("CheckXVertexMean").c_str(), "medium") == 0) {
        status = "Quality::Medium (do not call, inform expert on MM if run is ongoing since >5min)";
        textColor = kOrange;
        tMessage[0] = std::make_shared<TLatex>(0.12, 0.65, Form("X mean is %.4f", h->GetMean(1)));
        tMessage[0]->SetTextFont(43);
        tMessage[0]->SetTextSize(0.04);
        tMessage[0]->SetTextColor(kOrange);
        tMessage[0]->SetNDC();
        h->GetListOfFunctions()->Add(tMessage[0]->Clone());
      }
      if (strcmp(checkResult.getMetadata("CheckYVertexMean").c_str(), "medium") == 0) {
        status = "Quality::Medium (do not call, inform expert on MM if run is ongoing since >5min)";
        textColor = kOrange;
        tMessage[1] = std::make_shared<TLatex>(0.12, 0.6, Form("Y mean is %.4f", h->GetMean(2)));
        tMessage[1]->SetTextFont(43);
        tMessage[1]->SetTextSize(0.04);
        tMessage[1]->SetTextColor(kOrange);
        tMessage[1]->SetNDC();
        h->GetListOfFunctions()->Add(tMessage[1]->Clone());
      }
      if (strcmp(checkResult.getMetadata("CheckXVertexRms").c_str(), "medium") == 0) {
        status = "Quality::Medium (do not call, inform expert on MM if run is ongoing since >5min)";
        textColor = kOrange;
        tMessage[2] = std::make_shared<TLatex>(0.12, 0.55, Form("X RMS is %.4f", h->GetRMS(1)));
        tMessage[2]->SetTextFont(43);
        tMessage[2]->SetTextSize(0.04);
        tMessage[2]->SetTextColor(kOrange);
        tMessage[2]->SetNDC();
        h->GetListOfFunctions()->Add(tMessage[2]->Clone());
      }
      if (strcmp(checkResult.getMetadata("CheckYVertexRms").c_str(), "medium") == 0) {
        status = "Quality::Medium (do not call, inform expert on MM if run is ongoing since >5min)";
        textColor = kOrange;
        tMessage[3] = std::make_shared<TLatex>(0.12, 0.5, Form("Y RMS is %.4f", h->GetRMS(2)));
        tMessage[3]->SetTextFont(43);
        tMessage[3]->SetTextSize(0.04);
        tMessage[3]->SetTextColor(kOrange);
        tMessage[3]->SetNDC();
        h->GetListOfFunctions()->Add(tMessage[3]->Clone());
      }

      if (strcmp(checkResult.getMetadata("CheckXYVertexEmpty").c_str(), "bad") == 0) {
        status = "Quality::Bad (call expert)";
        textColor = kRed;
        tMessage[4] = std::make_shared<TLatex>(0.12, 0.45, "NO/BAD VERTICES (OK if run is COSMICS or if run has JUST(<5min) started)");
        tMessage[4]->SetTextFont(43);
        tMessage[4]->SetTextSize(0.04);
        tMessage[4]->SetTextColor(kRed);
        tMessage[4]->SetNDC();
        h->GetListOfFunctions()->Add(tMessage[4]->Clone());
      }
    }

    tInfo = std::make_shared<TLatex>(0.12, 0.75, Form("#bf{%s}", status.Data()));
    tInfo->SetTextFont(43);
    tInfo->SetTextSize(0.04);
    tInfo->SetTextColor(textColor);
    tInfo->SetNDC();
    h->GetListOfFunctions()->Add(tInfo->Clone());
    if (ShifterInfoText[mo->getName()] != "")
      h->GetListOfFunctions()->Add(tShifterInfo->Clone());
  }

  if (mo->getName() == "VertexRvsZ") {
    auto* h = dynamic_cast<TH2D*>(mo->getObject());
    if (checkResult == Quality::Good) {
      status = "Quality:GOOD";
      textColor = kGreen;
    } else {
      status = "Quality::Bad (call expert)";
      textColor = kRed;
      if (strcmp(checkResult.getMetadata("CheckRZVertexZDisplacedBad").c_str(), "bad") == 0) {
        tMessage[0] = std::make_shared<TLatex>(0.12, 0.65, Form("INFO: vertex Z displaced > 10 cm"));
        tMessage[0]->SetTextFont(43);
        tMessage[0]->SetTextSize(0.04);
        tMessage[0]->SetTextColor(kRed);
        tMessage[0]->SetNDC();
        h->GetListOfFunctions()->Add(tMessage[0]->Clone());
      }
    }

    tInfo = std::make_shared<TLatex>(0.12, 0.75, Form("#bf{%s}", status.Data()));
    tInfo->SetTextFont(43);
    tInfo->SetTextSize(0.04);
    tInfo->SetTextColor(textColor);
    tInfo->SetNDC();
    h->GetListOfFunctions()->Add(tInfo->Clone());
    if (ShifterInfoText[mo->getName()] != "")
      h->GetListOfFunctions()->Add(tShifterInfo->Clone());
  }

  if (mo->getName() == "VertexZ") {
    auto* h = dynamic_cast<TH1D*>(mo->getObject());
    if (checkResult == Quality::Good) {
      status = "Quality:GOOD";
      textColor = kGreen;
    } else {
      if (strcmp(checkResult.getMetadata("CheckZVertexMeanMed").c_str(), "medium") == 0) {
        status = "Quality::Medium (do not call, inform expert on MM if run is ongoing since >5min)";
        textColor = kOrange;
        tMessage[0] = std::make_shared<TLatex>(0.12, 0.65, Form("Z mean is %.4f", h->GetMean(1)));
        tMessage[0]->SetTextFont(43);
        tMessage[0]->SetTextSize(0.04);
        tMessage[0]->SetTextColor(kOrange);
        tMessage[0]->SetNDC();
        h->GetListOfFunctions()->Add(tMessage[0]->Clone());
      }
      if (strcmp(checkResult.getMetadata("CheckZVertexRms").c_str(), "medium") == 0) {
        status = "Quality::Medium (do not call, inform expert on MM if run is ongoing since >5min)";
        textColor = kOrange;
        tMessage[1] = std::make_shared<TLatex>(0.12, 0.6, Form("Z RMS is %.4f", h->GetRMS(1)));
        tMessage[1]->SetTextFont(43);
        tMessage[1]->SetTextSize(0.04);
        tMessage[1]->SetTextColor(kOrange);
        tMessage[1]->SetNDC();
        h->GetListOfFunctions()->Add(tMessage[1]->Clone());
      }
      if (strcmp(checkResult.getMetadata("CheckZVertexMeanBad").c_str(), "bad") == 0) {
        status = "Quality::Bad (call expert)";
        textColor = kRed;
        tMessage[2] = std::make_shared<TLatex>(0.12, 0.55, Form("Z Mean is %.4f (OK if run has JUST(<5min) started)", h->GetMean(1)));
        tMessage[2]->SetTextFont(43);
        tMessage[2]->SetTextSize(0.04);
        tMessage[2]->SetTextColor(kRed);
        tMessage[2]->SetNDC();
        h->GetListOfFunctions()->Add(tMessage[2]->Clone());
      }
      if (strcmp(checkResult.getMetadata("CheckZVertexEmpty").c_str(), "bad") == 0) {
        status = "Quality::Bad (call expert)";
        textColor = kRed;
        tMessage[3] = std::make_shared<TLatex>(0.12, 0.45, "NO/BAD VERTICES (OK if run is COSMICS or if run has JUST(<5min) started)");
        tMessage[3]->SetTextFont(43);
        tMessage[3]->SetTextSize(0.04);
        tMessage[3]->SetTextColor(kRed);
        tMessage[3]->SetNDC();
        h->GetListOfFunctions()->Add(tMessage[3]->Clone());
      }
    }

    tInfo = std::make_shared<TLatex>(0.12, 0.75, Form("#bf{%s}", status.Data()));
    tInfo->SetTextFont(43);
    tInfo->SetTextSize(0.04);
    tInfo->SetTextColor(textColor);
    tInfo->SetNDC();
    h->GetListOfFunctions()->Add(tInfo->Clone());
    if (ShifterInfoText[mo->getName()] != "")
      h->GetListOfFunctions()->Add(tShifterInfo->Clone());
  }
}

int ITSTrackCheck::getDigit(int number, int digit)
{
  return number % (int)pow(10, digit) / (int)pow(10, digit - 1);
}

} // namespace o2::quality_control_modules::its<|MERGE_RESOLUTION|>--- conflicted
+++ resolved
@@ -242,11 +242,8 @@
       if (strcmp(checkResult.getMetadata("CheckMean").c_str(), "medium") == 0) {
         status = "";
         textColor = kOrange;
-<<<<<<< HEAD
-        tMessage[5] = std::make_shared<TLatex>(0.12, 0.7, Form("Quality::Medium: Mean (%.1f) is outside of 5.2 - 5.9,  (ignore for non-physics", h->GetMean()));
-=======
+
         tMessage[5] = std::make_shared<TLatex>(0.12, 0.7, Form("Quality::Medium: Mean (%.1f) is outside of 5.2 - 5.9,  (ignore for COSMICS and TECHICALS", h->GetMean()));
->>>>>>> 97524cf6
         tMessage[5]->SetTextFont(43);
         tMessage[5]->SetTextSize(0.04);
         tMessage[5]->SetTextColor(kOrange);
