// Copyright 2019-2020 CERN and copyright holders of ALICE O2.
// See https://alice-o2.web.cern.ch/copyright for details of the copyright holders.
// All rights not expressly granted are reserved.
//
// This software is distributed under the terms of the GNU General Public
// License v3 (GPL Version 3), copied verbatim in the file "COPYING".
//
// In applying this license CERN does not waive the privileges and immunities
// granted to it by virtue of its status as an Intergovernmental Organization
// or submit itself to any jurisdiction.

///
/// \file   ITSClusterCheck.h
/// \author Artem Isakov
/// \auhtor Liang Zhang
/// \author Jian Liu
///

#ifndef QC_MODULE_ITS_ITSCLUSTERCHECK_H
#define QC_MODULE_ITS_ITSCLUSTERCHECK_H

#include "QualityControl/CheckInterface.h"
<<<<<<< HEAD
#include <TLatex.h>
=======
#include <TH2Poly.h>
>>>>>>> 33bb93f4

namespace o2::quality_control_modules::its
{

/// \brief  Check the average cluster size

class ITSClusterCheck : public o2::quality_control::checker::CheckInterface
{

 public:
  /// Default constructor
  ITSClusterCheck() = default;
  /// Destructor
  ~ITSClusterCheck() override = default;

  // Override interface
  void configure() override;
  Quality check(std::map<std::string, std::shared_ptr<MonitorObject>>* moMap) override;
  void beautify(std::shared_ptr<MonitorObject> mo, Quality checkResult = Quality::Null) override;
  std::string getAcceptedType() override;

 private:
  ClassDefOverride(ITSClusterCheck, 2);

<<<<<<< HEAD
  std::shared_ptr<TLatex> msg;
=======
  static constexpr int NLayer = 7;
  const int mNStaves[NLayer] = { 12, 16, 20, 24, 30, 42, 48 };
  const int StaveBoundary[NLayer + 1] = { 0, 12, 28, 48, 72, 102, 144, 192 };
>>>>>>> 33bb93f4
};

} // namespace o2::quality_control_modules::its

#endif // QC_MODULE_ITS_ITSClusterCheck_H<|MERGE_RESOLUTION|>--- conflicted
+++ resolved
@@ -20,11 +20,8 @@
 #define QC_MODULE_ITS_ITSCLUSTERCHECK_H
 
 #include "QualityControl/CheckInterface.h"
-<<<<<<< HEAD
 #include <TLatex.h>
-=======
 #include <TH2Poly.h>
->>>>>>> 33bb93f4
 
 namespace o2::quality_control_modules::its
 {
@@ -49,13 +46,10 @@
  private:
   ClassDefOverride(ITSClusterCheck, 2);
 
-<<<<<<< HEAD
   std::shared_ptr<TLatex> msg;
-=======
   static constexpr int NLayer = 7;
   const int mNStaves[NLayer] = { 12, 16, 20, 24, 30, 42, 48 };
   const int StaveBoundary[NLayer + 1] = { 0, 12, 28, 48, 72, 102, 144, 192 };
->>>>>>> 33bb93f4
 };
 
 } // namespace o2::quality_control_modules::its
