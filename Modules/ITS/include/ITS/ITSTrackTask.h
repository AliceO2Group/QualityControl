--- conflicted
+++ resolved
@@ -77,11 +77,8 @@
   float mVertexXYsize;
   float mVertexZsize;
   float mVertexRsize;
-<<<<<<< HEAD
   Int_t mNtracksMAX;
-=======
   Int_t mDoTTree;
->>>>>>> c286f671
   Int_t mNTracks = 0;
   Int_t mNRofs = 0;
 
