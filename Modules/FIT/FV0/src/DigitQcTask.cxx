--- conflicted
+++ resolved
@@ -279,11 +279,7 @@
   mHistCycleDuration = std::make_unique<TH1D>("CycleDuration", "Cycle Duration;;time [ns]", 1, 0, 2);
   mHistCycleDurationNTF = std::make_unique<TH1D>("CycleDurationNTF", "Cycle Duration;;time [TimeFrames]", 1, 0, 2);
   mHistCycleDurationRange = std::make_unique<TH1D>("CycleDurationRange", "Cycle Duration (total cycle range);;time [ns]", 1, 0, 2);
-<<<<<<< HEAD
-  mHistGateTimeRatio2Ch = std::make_unique<TH1F>("EventsInGateTime", "Fraction of events in CFD time gate per channel;Channel ID;Event fraction in CFD time gate", sNCHANNELS_FV0_PLUSREF, 0, sNCHANNELS_FV0_PLUSREF);
-=======
   mHistGateTimeRatio2Ch = std::make_unique<TH1F>("EventsInGateTime", "Fraction of events with CFD in time gate vs ChannelID;ChannelID;Event fraction with CFD in time gate", sNCHANNELS_FV0_PLUSREF, 0, sNCHANNELS_FV0_PLUSREF);
->>>>>>> 61e492dc
 
   std::vector<unsigned int> vecChannelIDs;
   if (auto param = mCustomParameters.find("ChannelIDs"); param != mCustomParameters.end()) {
