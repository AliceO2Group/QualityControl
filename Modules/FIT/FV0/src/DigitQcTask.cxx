// Copyright 2019-2020 CERN and copyright holders of ALICE O2.
// See https://alice-o2.web.cern.ch/copyright for details of the copyright holders.
// All rights not expressly granted are reserved.
//
// This software is distributed under the terms of the GNU General Public
// License v3 (GPL Version 3), copied verbatim in the file "COPYING".
//
// In applying this license CERN does not waive the privileges and immunities
// granted to it by virtue of its status as an Intergovernmental Organization
// or submit itself to any jurisdiction.

///
/// \file   DigitQcTask.cxx
/// \author Artur Furs afurs@cern.ch
/// modified by Sebastin Bysiak sbysiak@cern.ch

#include "FV0/DigitQcTask.h"

#include "TCanvas.h"
#include "TROOT.h"

#include "QualityControl/QcInfoLogger.h"
#include "DataFormatsFIT/Triggers.h"
#include "Framework/InputRecord.h"
#include "Framework/TimingInfo.h"
#include "DataFormatsFV0/LookUpTable.h"
#include "Common/Utils.h"

#include "FITCommon/HelperHist.h"
#include "FITCommon/HelperCommon.h"

namespace o2::quality_control_modules::fv0
{
using namespace o2::quality_control_modules::fit;
DigitQcTask::~DigitQcTask()
{
  delete mListHistGarbage;
}

void DigitQcTask::rebinFromConfig()
{
  /* Examples:
     "binning_SumAmpC": "100, 0, 100"
     "binning_BcOrbitMap_TrgOrA": "25, 0, 256, 10, 0, 3564"
   hashtag = all channel IDs (mSetAllowedChIDs), e.g.
     "binning_Amp_channel#": "5,-10,90"
   is equivalent to:
     "binning_Amp_channel0": "5,-10,90"
     "binning_Amp_channel1": "5,-10,90"
     "binning_Amp_channel2": "5,-10,90" ...
  */
  auto rebinHisto = [](std::string hName, std::string binning) {
    if (!gROOT->FindObject(hName.data())) {
      ILOG(Warning) << "config: histogram named \"" << hName << "\" not found" << ENDM;
      return;
    }
    std::vector<std::string> tokenizedBinning;
    boost::split(tokenizedBinning, binning, boost::is_any_of(","));
    if (tokenizedBinning.size() == 3) { // TH1
      ILOG(Debug) << "config: rebinning TH1 " << hName << " -> " << binning << ENDM;
      auto htmp = (TH1F*)gROOT->FindObject(hName.data());
      htmp->SetBins(std::atof(tokenizedBinning[0].c_str()), std::atof(tokenizedBinning[1].c_str()), std::atof(tokenizedBinning[2].c_str()));
    } else if (tokenizedBinning.size() == 6) { // TH2
      auto htmp = (TH2F*)gROOT->FindObject(hName.data());
      ILOG(Debug) << "config: rebinning TH2 " << hName << " -> " << binning << ENDM;
      htmp->SetBins(std::atof(tokenizedBinning[0].c_str()), std::atof(tokenizedBinning[1].c_str()), std::atof(tokenizedBinning[2].c_str()),
                    std::atof(tokenizedBinning[3].c_str()), std::atof(tokenizedBinning[4].c_str()), std::atof(tokenizedBinning[5].c_str()));
    } else {
      ILOG(Warning) << "config: invalid binning parameter: " << hName << " -> " << binning << ENDM;
    }
  };

  const std::string rebinKeyword = "binning";
  const char* channelIdPlaceholder = "#";
  try {
    for (auto& param : mCustomParameters.getAllDefaults()) {
      if (param.first.rfind(rebinKeyword, 0) != 0)
        continue;
      std::string hName = param.first.substr(rebinKeyword.length() + 1);
      std::string binning = param.second.c_str();
      if (hName.find(channelIdPlaceholder) != std::string::npos) {
        for (const auto& chID : mSetAllowedChIDs) {
          std::string hNameCur = hName.substr(0, hName.find(channelIdPlaceholder)) + std::to_string(chID) + hName.substr(hName.find(channelIdPlaceholder) + 1);
          rebinHisto(hNameCur, binning);
        }
      } else {
        rebinHisto(hName, binning);
      }
    }
  } catch (std::out_of_range& oor) {
    ILOG(Error) << "Cannot access the default custom parameters : " << oor.what() << ENDM;
  }
}

unsigned int DigitQcTask::getModeParameter(std::string paramName, unsigned int defaultVal, std::map<unsigned int, std::string> choices)
{
  if (auto param = mCustomParameters.find(paramName); param != mCustomParameters.end()) {
    // if parameter was provided check which option was chosen
    for (const auto& choice : choices) {
      if (param->second == choice.second) {
        ILOG(Debug, Support) << "setting \"" << paramName << "\" to: \"" << choice.second << "\"" << ENDM;
        return choice.first;
      }
    }
    // param value not allowed - use default but with warning
    std::string allowedValues;
    for (const auto& choice : choices) {
      allowedValues += "\"";
      allowedValues += choice.second;
      allowedValues += "\", ";
    }
    ILOG(Warning, Support) << "Provided value (\"" << param->second << "\") for parameter \"" << paramName << "\" is not allowed. Allowed values are: " << allowedValues << " setting \"" << paramName << "\" to default value: \"" << choices[defaultVal] << "\"" << ENDM;
    return defaultVal;
  } else {
    // param not provided - use default
    ILOG(Debug, Support) << "Setting \"" << paramName << "\" to default value: \"" << choices[defaultVal] << "\"" << ENDM;
    return defaultVal;
  }
}

int DigitQcTask::getNumericalParameter(std::string paramName, int defaultVal)
{
  if (auto param = mCustomParameters.find(paramName); param != mCustomParameters.end()) {
    float val = stoi(param->second);
    ILOG(Debug, Support) << "Setting \"" << paramName << "\" to: " << val << ENDM;
    return val;
  } else {
    ILOG(Debug, Support) << "Setting \"" << paramName << "\" to default value: " << defaultVal << ENDM;
    return defaultVal;
  }
}

bool DigitQcTask::chIsVertexEvent(const o2::fv0::ChannelData chd, bool simpleCheck) const
{
  if (simpleCheck) {
    return chd.getFlag(o2::fv0::ChannelData::kIsEventInTVDC);
  } else {
    return (chd.getFlag(o2::fv0::ChannelData::kIsCFDinADCgate) &&
            !(chd.getFlag(o2::fv0::ChannelData::kIsTimeInfoNOTvalid) || chd.getFlag(o2::fv0::ChannelData::kIsTimeInfoLate) || chd.getFlag(o2::fv0::ChannelData::kIsTimeInfoLost)) &&
            std::abs(static_cast<Int_t>(chd.CFDTime)) < mTrgOrGate &&
            static_cast<Int_t>(chd.QTCAmpl) > mTrgChargeLevelLow &&
            static_cast<Int_t>(chd.QTCAmpl) < mTrgChargeLevelHigh);
  }
}

int DigitQcTask::fpgaDivision(int numerator, int denominator)
{
  // content of the ROM
  int rom7x17[] = { 16383, 8192, 5461, 4096, 3277, 2731, 2341, 2048, 1820, 1638, 1489, 1365, 1260, 1170, 1092, 1024, 964, 910, 862, 819, 780, 745, 712, 683, 655, 630, 607, 585, 565, 546, 529, 512, 496, 482, 468, 455, 443, 431, 420, 410, 400, 390, 381, 372, 364, 356, 349, 341, 334, 328, 321, 315, 309, 303, 298, 293, 287, 282, 278, 273, 269, 264, 260, 256, 252, 248, 245, 241, 237, 234, 231, 228, 224, 221, 218, 216, 213, 210, 207, 205, 202, 200, 197, 195, 193, 191, 188, 186, 184, 182, 180, 178, 176, 174, 172, 171, 169, 167, 165, 164, 162, 161, 159, 158, 156, 155, 153, 152, 150, 149, 148, 146, 145, 144, 142, 141, 140, 139, 138, 137, 135, 134, 133, 132, 131, 130, 129 };

  // return result of the operation (numerator / denominator)
  return denominator ? (numerator * rom7x17[denominator - 1]) >> 14 : 0;
}

void DigitQcTask::initialize(o2::framework::InitContext& /*ctx*/)
{
  ILOG(Debug, Devel) << "initialize DigitQcTask" << ENDM; // QcInfoLogger is used. FairMQ logs will go to there as well.
  mStateLastIR2Ch = {};
  mMapTrgSoftware.insert({ o2::fit::Triggers::bitA, false });
  mMapTrgSoftware.insert({ o2::fit::Triggers::bitAOut, false });
  mMapTrgSoftware.insert({ o2::fit::Triggers::bitTrgNchan, false });
  mMapTrgSoftware.insert({ o2::fit::Triggers::bitTrgCharge, false });
  mMapTrgSoftware.insert({ o2::fit::Triggers::bitAIn, false });

  mTrgModeInnerOuterThresholdVar = getModeParameter("trgModeInnerOuterThresholdVar",
                                                    TrgModeThresholdVar::kNchannels,
                                                    { { TrgModeThresholdVar::kAmpl, "Ampl" },
                                                      { TrgModeThresholdVar::kNchannels, "Nchannels" } });

  mTrgOrGate = getNumericalParameter("trgOrGate", 153);
  mTrgChargeLevelLow = getNumericalParameter("trgChargeLevelLow", 0);
  mTrgChargeLevelHigh = getNumericalParameter("trgChargeLevelHigh", 4095);
  mTrgThresholdCharge = getNumericalParameter("trgThresholdCharge", 1);
  mTrgThresholdNChannels = getNumericalParameter("trgThresholdNChannels", 1);
  mMinTimeGate = getNumericalParameter("minGateTimeForRatioHistogram", -192);
  mMaxTimeGate = getNumericalParameter("maxGateTimeForRatioHistogram", 192);

  if (mTrgModeInnerOuterThresholdVar == TrgModeThresholdVar::kAmpl) {
    mTrgThresholdChargeInner = getNumericalParameter("trgThresholdChargeInner", 1);
    mTrgThresholdChargeOuter = getNumericalParameter("trgThresholdChargeOuter", 1);
  } else if (mTrgModeInnerOuterThresholdVar == TrgModeThresholdVar::kNchannels) {
    mTrgThresholdNChannelsInner = getNumericalParameter("trgThresholdNChannelsInner", 1);
    mTrgThresholdNChannelsOuter = getNumericalParameter("trgThresholdNChannelsOuter", 1);
  }

  mHistTime2Ch = std::make_unique<TH2F>("TimePerChannel", "Time vs Channel;Channel;Time", sNCHANNELS_FV0_PLUSREF, 0, sNCHANNELS_FV0_PLUSREF, 4100, -2050, 2050);
  mHistTime2Ch->SetOption("colz");
  mHistAmp2Ch = std::make_unique<TH2F>("AmpPerChannel", "Amplitude vs Channel;Channel;Amp", sNCHANNELS_FV0_PLUSREF, 0, sNCHANNELS_FV0_PLUSREF, 4200, -100, 4100);
  mHistAmp2Ch->SetOption("colz");
  mHistBC = std::make_unique<TH1F>("BC", "BC;BC;counts;", sBCperOrbit, 0, sBCperOrbit);
  mHistChDataBits = std::make_unique<TH2F>("ChannelDataBits", "ChannelData bits per ChannelID;Channel;Bit", sNCHANNELS_FV0_PLUSREF, 0, sNCHANNELS_FV0_PLUSREF, mMapPMbits.size(), 0, mMapPMbits.size());
  mHistChDataBits->SetOption("colz");
  for (const auto& entry : mMapPMbits) {
    mHistChDataBits->GetYaxis()->SetBinLabel(entry.first + 1, entry.second.c_str());
  }
  mHistOrbitVsTrg = std::make_unique<TH2F>("OrbitVsTriggers", "Orbit vs Triggers;Orbit;Trg", sOrbitsPerTF, 0, sOrbitsPerTF, mMapTechTrgBits.size(), 0, mMapTechTrgBits.size());
  mHistOrbitVsTrg->SetOption("colz");
  mHistOrbit2BC = std::make_unique<TH2F>("OrbitPerBC", "BC-Orbit map;Orbit;BC;", sOrbitsPerTF, 0, sOrbitsPerTF, sBCperOrbit, 0, sBCperOrbit);
  mHistOrbit2BC->SetOption("colz");
  mHistEventDensity2Ch = std::make_unique<TH2F>("EventDensityPerChannel", "Event density(in BC) per Channel;Channel;BC;", sNCHANNELS_FV0_PLUSREF, 0, sNCHANNELS_FV0_PLUSREF, 10000, 0, 1e5);
  mHistEventDensity2Ch->SetOption("colz");
  mHistTriggersCorrelation = std::make_unique<TH2F>("TriggersCorrelation", "Correlation of triggers from TCM", mMapTechTrgBits.size(), 0, mMapTechTrgBits.size(), mMapTechTrgBits.size(), 0, mMapTechTrgBits.size());
  mHistTriggersCorrelation->SetOption("colz");
  mHistBCvsTrg = std::make_unique<TH2F>("BCvsTriggers", "BC vs Triggers;BC;Trg", sBCperOrbit, 0, sBCperOrbit, mMapTechTrgBits.size(), 0, mMapTechTrgBits.size());
  mHistBCvsTrg->SetOption("colz");
  mHistPmTcmNchA = std::make_unique<TH2F>("PmTcmNumChannelsA", "Comparison of num. channels A from PM and TCM;Number of channels(TCM), side A;PM - TCM", sNCHANNELS_FV0_PLUSREF, 0, sNCHANNELS_FV0_PLUSREF, 2 * sNCHANNELS_FV0_PLUSREF + 1, -int(sNCHANNELS_FV0_PLUSREF) - 0.5, int(sNCHANNELS_FV0_PLUSREF) + 0.5);
  mHistPmTcmSumAmpA = std::make_unique<TH2F>("PmTcmSumAmpA", "Comparison of sum of amplitudes A from PM and TCM;Sum of amplitudes(TCM), side A;PM - TCM", 2e2, 0, 1e4, 2e3, -1e3 - 0.5, 1e3 - 0.5);
  mHistPmTcmAverageTimeA = std::make_unique<TH2F>("PmTcmAverageTimeA", "Comparison of average time A from PM and TCM;Average time(TCM), side A;PM - TCM", 410, -2050, 2050, 820, -410 - 0.5, 410 - 0.5);
  mHistTriggersSw = std::make_unique<TH1F>("TriggersSoftware", "Triggers from software", mMapTechTrgBits.size(), 0, mMapTechTrgBits.size());

  const std::map<unsigned int, std::string> mapTrgValidationStatus = {
    { TrgComparisonResult::kSWonly, "Sw only" },
    { TrgComparisonResult::kTCMonly, "TCM only" },
    { TrgComparisonResult::kNone, "neither TCM nor Sw" },
    { TrgComparisonResult::kBoth, "both TCM and Sw" }
  };
<<<<<<< HEAD
  mHistTriggersSoftwareVsTCM = helper::registerHist<TH2F>(getObjectsManager(), "COLZ", "TriggersSoftwareVsTCM", "Comparison of triggers from software and TCM;;Trigger name", mMapTrgBits, mapTrgValidationStatus);
  for (const auto& entry : mMapTechTrgBits) {
=======
  mHistTriggersSoftwareVsTCM = helper::registerHist<TH2F>(getObjectsManager(), PublicationPolicy::Forever, "COLZ", "TriggersSoftwareVsTCM", "Comparison of triggers from software and TCM;;Trigger name", mapBasicTrgBits, mapTrgValidationStatus);
  for (const auto& entry : mMapDigitTrgNames) {
>>>>>>> aab55029
    mHistOrbitVsTrg->GetYaxis()->SetBinLabel(entry.first + 1, entry.second.c_str());
    mHistTriggersCorrelation->GetXaxis()->SetBinLabel(entry.first + 1, entry.second.c_str());
    mHistTriggersCorrelation->GetYaxis()->SetBinLabel(entry.first + 1, entry.second.c_str());
    mHistBCvsTrg->GetYaxis()->SetBinLabel(entry.first + 1, entry.second.c_str());
    mHistTriggersSw->GetXaxis()->SetBinLabel(entry.first + 1, entry.second.c_str());
  }
  mHistTriggersSw->GetXaxis()->SetRange(1, 5);

  mListHistGarbage = new TList();
  mListHistGarbage->SetOwner(kTRUE);

  std::map<std::string, uint8_t> mapFEE2hash;
  const auto& lut = o2::fv0::SingleLUT::Instance().getVecMetadataFEE();
  auto lutSorted = lut;
  std::sort(lutSorted.begin(), lutSorted.end(), [](const auto& first, const auto& second) { return first.mModuleName < second.mModuleName; });
  uint8_t binPos{ 0 };
  for (const auto& lutEntry : lutSorted) {
    const auto& moduleName = lutEntry.mModuleName;
    const auto& moduleType = lutEntry.mModuleType;
    const auto& strChID = lutEntry.mChannelID;
    const auto& pairIt = mapFEE2hash.insert({ moduleName, binPos });
    if (pairIt.second) {
      binPos++;
    }
    if (std::regex_match(strChID, std::regex("[[\\d]{1,3}"))) {
      int chID = std::stoi(strChID);
      if (chID < sNCHANNELS_FV0_PLUSREF) {
        mChID2PMhash[chID] = mapFEE2hash[moduleName];
        mMapPMhash2isInner.insert({ mapFEE2hash[moduleName], chID < sNCHANNELS_FV0_INNER });
      } else {
        LOG(error) << "Incorrect LUT entry: chID " << strChID << " | " << moduleName;
      }
    } else if (moduleType != "TCM") {
      LOG(error) << "Non-TCM module w/o numerical chID: chID " << strChID << " | " << moduleName;
    } else if (moduleType == "TCM") {
      mTCMhash = mapFEE2hash[moduleName];
    }
  }

  mHistBCvsFEEmodules = std::make_unique<TH2F>("BCvsFEEmodules", "BC vs FEE module;BC;FEE", sBCperOrbit, 0, sBCperOrbit, mapFEE2hash.size(), 0, mapFEE2hash.size());
  mHistBcVsFeeForOrATrg = std::make_unique<TH2F>("BCvsFEEmodulesForOrATrg", "BC vs FEE module for OrA trigger;BC;FEE", sBCperOrbit, 0, sBCperOrbit, mapFEE2hash.size(), 0, mapFEE2hash.size());
  mHistBcVsFeeForOrAOutTrg = std::make_unique<TH2F>("BCvsFEEmodulesForOrAOutTrg", "BC vs FEE module for OrAOut trigger;BC;FEE", sBCperOrbit, 0, sBCperOrbit, mapFEE2hash.size(), 0, mapFEE2hash.size());
  mHistBcVsFeeForNChanTrg = std::make_unique<TH2F>("BCvsFEEmodulesForNChanTrg", "BC vs FEE module for NChan trigger;BC;FEE", sBCperOrbit, 0, sBCperOrbit, mapFEE2hash.size(), 0, mapFEE2hash.size());
  mHistBcVsFeeForChargeTrg = std::make_unique<TH2F>("BCvsFEEmodulesForChargeTrg", "BC vs FEE module for Charge trigger;BC;FEE", sBCperOrbit, 0, sBCperOrbit, mapFEE2hash.size(), 0, mapFEE2hash.size());
  mHistBcVsFeeForOrAInTrg = std::make_unique<TH2F>("BCvsFEEmodulesForOrAInTrg", "BC vs FEE module for OrAIn trigger;BC;FEE", sBCperOrbit, 0, sBCperOrbit, mapFEE2hash.size(), 0, mapFEE2hash.size());
  mHistOrbitVsFEEmodules = std::make_unique<TH2F>("OrbitVsFEEmodules", "Orbit vs FEE module;Orbit;FEE", sOrbitsPerTF, 0, sOrbitsPerTF, mapFEE2hash.size(), 0, mapFEE2hash.size());
  for (const auto& entry : mapFEE2hash) {
    mHistBCvsFEEmodules->GetYaxis()->SetBinLabel(entry.second + 1, entry.first.c_str());
    mHistBcVsFeeForOrATrg->GetYaxis()->SetBinLabel(entry.second + 1, entry.first.c_str());
    mHistBcVsFeeForOrAOutTrg->GetYaxis()->SetBinLabel(entry.second + 1, entry.first.c_str());
    mHistBcVsFeeForNChanTrg->GetYaxis()->SetBinLabel(entry.second + 1, entry.first.c_str());
    mHistBcVsFeeForChargeTrg->GetYaxis()->SetBinLabel(entry.second + 1, entry.first.c_str());
    mHistBcVsFeeForOrAInTrg->GetYaxis()->SetBinLabel(entry.second + 1, entry.first.c_str());
    mHistOrbitVsFEEmodules->GetYaxis()->SetBinLabel(entry.second + 1, entry.first.c_str());
  }
  // mHistTimeSum2Diff = std::make_unique<TH2F>("timeSumVsDiff", "time A/C side: sum VS diff;(TOC-TOA)/2 [ns];(TOA+TOC)/2 [ns]", 400, -52.08, 52.08, 400, -52.08, 52.08); // range of 52.08 ns = 4000*13.02ps = 4000 channels
  mHistNumADC = std::make_unique<TH1F>("HistNumADC", "HistNumADC", sNCHANNELS_FV0_PLUSREF, 0, sNCHANNELS_FV0_PLUSREF);
  mHistNumCFD = std::make_unique<TH1F>("HistNumCFD", "HistNumCFD", sNCHANNELS_FV0_PLUSREF, 0, sNCHANNELS_FV0_PLUSREF);
  mHistCFDEff = std::make_unique<TH1F>("CFD_efficiency", "Fraction of events with CFD in ADC gate vs ChannelID;ChannelID;Event fraction with CFD in ADC gate", sNCHANNELS_FV0_PLUSREF, 0, sNCHANNELS_FV0_PLUSREF);
  mHistNchA = std::make_unique<TH1F>("NumChannelsA", "Number of channels(TCM), side A;Nch", sNCHANNELS_FV0_PLUSREF, 0, sNCHANNELS_FV0_PLUSREF);
  // mHistNchC = std::make_unique<TH1F>("NumChannelsC", "Number of channels(TCM), side C;Nch", sNCHANNELS_FV0_PLUSREF, 0, sNCHANNELS_FV0_PLUSREF);
  mHistSumAmpA = std::make_unique<TH1F>("SumAmpA", "Sum of amplitudes(TCM), side A;", 1e4, 0, 1e4);
  // mHistSumAmpC = std::make_unique<TH1F>("SumAmpC", "Sum of amplitudes(TCM), side C;", 1e4, 0, 1e4);
  mHistAverageTimeA = std::make_unique<TH1F>("AverageTimeA", "Average time(TCM), side A", 4100, -2050, 2050);
  // mHistAverageTimeC = std::make_unique<TH1F>("AverageTimeC", "Average time(TCM), side C", 4100, -2050, 2050);
  mHistChannelID = std::make_unique<TH1F>("StatChannelID", "ChannelID statistics;ChannelID", sNCHANNELS_FV0_PLUSREF, 0, sNCHANNELS_FV0_PLUSREF);
  mHistCycleDuration = std::make_unique<TH1D>("CycleDuration", "Cycle Duration;;time [ns]", 1, 0, 2);
  mHistCycleDurationNTF = std::make_unique<TH1D>("CycleDurationNTF", "Cycle Duration;;time [TimeFrames]", 1, 0, 2);
  mHistCycleDurationRange = std::make_unique<TH1D>("CycleDurationRange", "Cycle Duration (total cycle range);;time [ns]", 1, 0, 2);
  mHistGateTimeRatio2Ch = std::make_unique<TH1F>("EventsInGateTime", "Fraction of events with CFD in time gate vs ChannelID;ChannelID;Event fraction with CFD in time gate", sNCHANNELS_FV0_PLUSREF, 0, sNCHANNELS_FV0_PLUSREF);

  std::vector<unsigned int> vecChannelIDs;
  if (auto param = mCustomParameters.find("ChannelIDs"); param != mCustomParameters.end()) {
    const auto chIDs = param->second;
    const std::string del = ",";
    vecChannelIDs = parseParameters<unsigned int>(chIDs, del);
  }
  for (const auto& entry : vecChannelIDs) {
    mSetAllowedChIDs.insert(entry);
  }
  std::vector<unsigned int> vecChannelIDsAmpVsTime;
  if (auto param = mCustomParameters.find("ChannelIDsAmpVsTime"); param != mCustomParameters.end()) {
    const auto chIDs = param->second;
    const std::string del = ",";
    vecChannelIDsAmpVsTime = parseParameters<unsigned int>(chIDs, del);
  }
  for (const auto& entry : vecChannelIDsAmpVsTime) {
    mSetAllowedChIDsAmpVsTime.insert(entry);
  }

  for (const auto& chID : mSetAllowedChIDsAmpVsTime) {
    auto pairHistAmpVsTime = mMapHistAmpVsTime.insert({ chID, new TH2F(Form("Amp_vs_time_channel%i", chID), Form("Amplitude vs time, channel %i;Amp;Time", chID), 420, -100, 4100, 410, -2050, 2050) });
    if (pairHistAmpVsTime.second) {
      mListHistGarbage->Add(pairHistAmpVsTime.first->second);
      getObjectsManager()->startPublishing(pairHistAmpVsTime.first->second);
    }
  }

  rebinFromConfig(); // after all histos are created
  // 1-dim hists
  getObjectsManager()->startPublishing(mHistGateTimeRatio2Ch.get());
  getObjectsManager()->startPublishing(mHistCFDEff.get());
  getObjectsManager()->startPublishing(mHistBC.get());
  getObjectsManager()->startPublishing(mHistNchA.get());
  // getObjectsManager()->startPublishing(mHistNchC.get());
  getObjectsManager()->startPublishing(mHistSumAmpA.get());
  // getObjectsManager()->startPublishing(mHistSumAmpC.get());
  getObjectsManager()->startPublishing(mHistAverageTimeA.get());
  // getObjectsManager()->startPublishing(mHistAverageTimeC.get());
  getObjectsManager()->startPublishing(mHistChannelID.get());
  getObjectsManager()->startPublishing(mHistCycleDuration.get());
  getObjectsManager()->startPublishing(mHistCycleDurationNTF.get());
  getObjectsManager()->startPublishing(mHistCycleDurationRange.get());
  getObjectsManager()->startPublishing(mHistTriggersSw.get());
  // 2-dim hists
  getObjectsManager()->startPublishing(mHistTime2Ch.get());
  getObjectsManager()->setDefaultDrawOptions(mHistTime2Ch.get(), "COLZ");
  getObjectsManager()->startPublishing(mHistAmp2Ch.get());
  getObjectsManager()->setDefaultDrawOptions(mHistAmp2Ch.get(), "COLZ");
  getObjectsManager()->startPublishing(mHistBCvsFEEmodules.get());
  getObjectsManager()->setDefaultDrawOptions(mHistBCvsFEEmodules.get(), "COLZ");
  getObjectsManager()->startPublishing(mHistBcVsFeeForOrATrg.get());
  getObjectsManager()->setDefaultDrawOptions(mHistBcVsFeeForOrATrg.get(), "COLZ");
  getObjectsManager()->startPublishing(mHistBcVsFeeForOrAOutTrg.get());
  getObjectsManager()->setDefaultDrawOptions(mHistBcVsFeeForOrAOutTrg.get(), "COLZ");
  getObjectsManager()->startPublishing(mHistBcVsFeeForNChanTrg.get());
  getObjectsManager()->setDefaultDrawOptions(mHistBcVsFeeForNChanTrg.get(), "COLZ");
  getObjectsManager()->startPublishing(mHistBcVsFeeForChargeTrg.get());
  getObjectsManager()->setDefaultDrawOptions(mHistBcVsFeeForChargeTrg.get(), "COLZ");
  getObjectsManager()->startPublishing(mHistBcVsFeeForOrAInTrg.get());
  getObjectsManager()->setDefaultDrawOptions(mHistBcVsFeeForOrAInTrg.get(), "COLZ");
  getObjectsManager()->startPublishing(mHistOrbitVsTrg.get());
  getObjectsManager()->setDefaultDrawOptions(mHistOrbitVsTrg.get(), "COLZ");
  getObjectsManager()->startPublishing(mHistOrbitVsFEEmodules.get());
  getObjectsManager()->setDefaultDrawOptions(mHistOrbitVsFEEmodules.get(), "COLZ");
  getObjectsManager()->startPublishing(mHistChDataBits.get());
  getObjectsManager()->setDefaultDrawOptions(mHistChDataBits.get(), "COLZ");
  // getObjectsManager()->startPublishing(mHistTimeSum2Diff.get());
  // getObjectsManager()->setDefaultDrawOptions(mHistTimeSum2Diff.get(), "COLZ");
  getObjectsManager()->startPublishing(mHistOrbit2BC.get());
  getObjectsManager()->setDefaultDrawOptions(mHistOrbit2BC.get(), "COLZ");
  getObjectsManager()->startPublishing(mHistBCvsTrg.get());
  getObjectsManager()->setDefaultDrawOptions(mHistBCvsTrg.get(), "COLZ");
  getObjectsManager()->startPublishing(mHistEventDensity2Ch.get());
  getObjectsManager()->setDefaultDrawOptions(mHistEventDensity2Ch.get(), "COLZ");
  getObjectsManager()->startPublishing(mHistPmTcmNchA.get());
  getObjectsManager()->setDefaultDrawOptions(mHistPmTcmNchA.get(), "COLZ");
  getObjectsManager()->startPublishing(mHistPmTcmSumAmpA.get());
  getObjectsManager()->setDefaultDrawOptions(mHistPmTcmSumAmpA.get(), "COLZ");
  getObjectsManager()->startPublishing(mHistPmTcmAverageTimeA.get());
  getObjectsManager()->setDefaultDrawOptions(mHistPmTcmAverageTimeA.get(), "COLZ");
  getObjectsManager()->startPublishing(mHistTriggersCorrelation.get());
  getObjectsManager()->setDefaultDrawOptions(mHistTriggersCorrelation.get(), "COLZ");

  for (int i = 0; i < getObjectsManager()->getNumberPublishedObjects(); i++) {
    TH1* obj = dynamic_cast<TH1*>(getObjectsManager()->getMonitorObject(i)->getObject());
    obj->SetTitle((string("FV0 ") + obj->GetTitle()).c_str());
  }
  // Timestamp
  mMetaAnchorOutput = o2::quality_control_modules::common::getFromConfig<std::string>(mCustomParameters, "metaAnchorOutput", "CycleDurationNTF");
  mTimestampMetaField = o2::quality_control_modules::common::getFromConfig<std::string>(mCustomParameters, "timestampMetaField", "timestampTF");
}

void DigitQcTask::startOfActivity(const Activity& activity)
{
  ILOG(Debug, Devel) << "startOfActivity" << activity.mId << ENDM;
  mHistTime2Ch->Reset();
  mHistAmp2Ch->Reset();
  mHistBC->Reset();
  mHistChDataBits->Reset();
  mHistGateTimeRatio2Ch->Reset();
  mHistCFDEff->Reset();
  mHistNumADC->Reset();
  mHistNumCFD->Reset();
  // mHistTimeSum2Diff->Reset();
  mHistBCvsFEEmodules->Reset();
  mHistBcVsFeeForOrATrg->Reset();
  mHistBcVsFeeForOrAOutTrg->Reset();
  mHistBcVsFeeForNChanTrg->Reset();
  mHistBcVsFeeForChargeTrg->Reset();
  mHistBcVsFeeForOrAInTrg->Reset();
  mHistOrbitVsTrg->Reset();
  mHistOrbitVsFEEmodules->Reset();
  mHistTriggersCorrelation->Reset();
  mHistCycleDuration->Reset();
  mHistCycleDurationNTF->Reset();
  mHistCycleDurationRange->Reset();
  mHistBCvsTrg->Reset();
  mHistOrbit2BC->Reset();
  mHistEventDensity2Ch->Reset();
  mHistNchA->Reset();
  // mHistNchC->Reset();
  mHistSumAmpA->Reset();
  // mHistSumAmpC->Reset();
  mHistAverageTimeA->Reset();
  // mHistAverageTimeC->Reset();
  mHistChannelID->Reset();
  mHistPmTcmNchA->Reset();
  mHistPmTcmSumAmpA->Reset();
  mHistPmTcmAverageTimeA->Reset();
  mHistTriggersSw->Reset();
  mHistTriggersSoftwareVsTCM->Reset();
  for (auto& entry : mMapHistAmpVsTime) {
    entry.second->Reset();
  }
}

void DigitQcTask::startOfCycle()
{
  ILOG(Debug, Devel) << "startOfCycle" << ENDM;
  mTimeMinNS = -1;
  mTimeMaxNS = 0.;
  mTimeCurNS = 0.;
  mTfCounter = 0;
  mTimeSum = 0.;
}

void DigitQcTask::monitorData(o2::framework::ProcessingContext& ctx)
{
  mTFcreationTime = ctx.services().get<o2::framework::TimingInfo>().creation;

  mTfCounter++;
  auto channels = ctx.inputs().get<gsl::span<o2::fv0::ChannelData>>("channels");
  auto digits = ctx.inputs().get<gsl::span<o2::fv0::Digit>>("digits");
  if (digits.size() > 0) {
    // Considering that Digit container is already sorted by IR
    const o2::InteractionRecord& firstIR = digits[0].getIntRecord();
    const o2::InteractionRecord& lastIR = digits[digits.size() - 1].getIntRecord();
    auto timeMinNS = firstIR.bc2ns();
    auto timeMaxNS = lastIR.bc2ns();
    mTimeMinNS = std::min(mTimeMinNS, timeMinNS); // to be sure if somehow TFID is unordered
    mTimeMaxNS = std::max(mTimeMaxNS, timeMaxNS);
    mTimeSum += timeMaxNS - timeMinNS;
  }
  for (auto& digit : digits) {
    // Exclude all BCs, in which laser signals are expected (and trigger outputs are blocked)
    if (digit.mTriggers.getOutputsAreBlocked()) {
      continue;
    }
    const auto& vecChData = digit.getBunchChannelData(channels);
    bool isTCM = true;
    if (digit.mTriggers.getTimeA() == o2::fit::Triggers::DEFAULT_TIME && digit.mTriggers.getTimeC() == o2::fit::Triggers::DEFAULT_TIME) {
      isTCM = false;
    }
    mHistOrbit2BC->Fill(digit.getIntRecord().orbit % sOrbitsPerTF, digit.getIntRecord().bc);
    mHistBC->Fill(digit.getBC());

    std::set<uint8_t> setFEEmodules{};
    // reset triggers
    for (auto& entry : mMapTrgSoftware) {
      mMapTrgSoftware[entry.first] = false;
    }
    Int_t pmSumAmplIn = 0;
    Int_t pmSumAmplOut = 0;
    Int_t pmNChanIn = 0;
    Int_t pmNChanOut = 0;
    Int_t pmSumTime = 0;
    Int_t pmAverTime = 0;

    std::map<uint8_t, int> mapPMhash2sumAmpl;
    for (const auto& entry : mMapPMhash2isInner) {
      mapPMhash2sumAmpl.insert({ entry.first, 0 });
    }

    for (const auto& chData : vecChData) {
      mHistTime2Ch->Fill(static_cast<Double_t>(chData.ChId), static_cast<Double_t>(chData.CFDTime));
      mHistAmp2Ch->Fill(static_cast<Double_t>(chData.ChId), static_cast<Double_t>(chData.QTCAmpl));
      mHistEventDensity2Ch->Fill(static_cast<Double_t>(chData.ChId), static_cast<Double_t>(digit.mIntRecord.differenceInBC(mStateLastIR2Ch[chData.ChId])));
      mStateLastIR2Ch[chData.ChId] = digit.mIntRecord;
      mHistChannelID->Fill(chData.ChId);
      if (chData.QTCAmpl > 0) {
        mHistNumADC->Fill(chData.ChId);
      }
      mHistNumCFD->Fill(chData.ChId);
      if (mSetAllowedChIDsAmpVsTime.size() != 0 && mSetAllowedChIDsAmpVsTime.find(static_cast<unsigned int>(chData.ChId)) != mSetAllowedChIDsAmpVsTime.end()) {
        mMapHistAmpVsTime[chData.ChId]->Fill(chData.QTCAmpl, chData.CFDTime);
      }
      for (const auto& binPos : mHashedBitBinPos[chData.ChainQTC]) {
        mHistChDataBits->Fill(chData.ChId, binPos);
      }

      setFEEmodules.insert(mChID2PMhash[chData.ChId]);

      if (chData.ChId >= sNCHANNELS_FV0) { // skip reference PMT
        continue;
      }

      if (chIsVertexEvent(chData, true)) {
        pmSumTime += chData.CFDTime;
        if (chData.ChId < sNCHANNELS_FV0_INNER) {
          pmNChanIn++;
        } else {
          pmNChanOut++;
        }
      }
      if (chData.getFlag(o2::fv0::ChannelData::kIsCFDinADCgate)) {
        mapPMhash2sumAmpl[mChID2PMhash[static_cast<uint8_t>(chData.ChId)]] += static_cast<Int_t>(chData.QTCAmpl);
      }
    } // channel data loop

    for (const auto& entry : mapPMhash2sumAmpl) {
      if (mMapPMhash2isInner[entry.first])
        pmSumAmplIn += static_cast<int>(entry.second >> 3);
      else
        pmSumAmplOut += static_cast<int>(entry.second >> 3);
    }

    auto pmNChan = pmNChanIn + pmNChanOut;
    auto pmSumAmpl = pmSumAmplIn + pmSumAmplOut;
    if (isTCM) {
      pmAverTime = fpgaDivision(pmSumTime, pmNChan);
    } else {
      pmAverTime = o2::fit::Triggers::DEFAULT_TIME;
    }

    if (isTCM) {
      setFEEmodules.insert(mTCMhash);
    }
    for (const auto& feeHash : setFEEmodules) {
      mHistBCvsFEEmodules->Fill(static_cast<double>(digit.getIntRecord().bc), static_cast<double>(feeHash));
      if (digit.mTriggers.getOrA())
        mHistBcVsFeeForOrATrg->Fill(static_cast<double>(digit.getIntRecord().bc), static_cast<double>(feeHash));
      if (digit.mTriggers.getOrAOut())
        mHistBcVsFeeForOrAOutTrg->Fill(static_cast<double>(digit.getIntRecord().bc), static_cast<double>(feeHash));
      if (digit.mTriggers.getTrgNChan())
        mHistBcVsFeeForNChanTrg->Fill(static_cast<double>(digit.getIntRecord().bc), static_cast<double>(feeHash));
      if (digit.mTriggers.getTrgCharge())
        mHistBcVsFeeForChargeTrg->Fill(static_cast<double>(digit.getIntRecord().bc), static_cast<double>(feeHash));
      if (digit.mTriggers.getOrAIn())
        mHistBcVsFeeForOrAInTrg->Fill(static_cast<double>(digit.getIntRecord().bc), static_cast<double>(feeHash));
      mHistOrbitVsFEEmodules->Fill(static_cast<double>(digit.getIntRecord().orbit % sOrbitsPerTF), static_cast<double>(feeHash));
    }

    if (isTCM && digit.mTriggers.getDataIsValid() && !digit.mTriggers.getOutputsAreBlocked()) {
      if (digit.mTriggers.getNChanA() > 0) {
        mHistNchA->Fill(digit.mTriggers.getNChanA());
        mHistSumAmpA->Fill(digit.mTriggers.getAmplA());
        mHistAverageTimeA->Fill(digit.mTriggers.getTimeA());
      }
      mHistPmTcmNchA->Fill(digit.mTriggers.getNChanA(), pmNChan - digit.mTriggers.getNChanA());
      mHistPmTcmSumAmpA->Fill(digit.mTriggers.getAmplA(), pmSumAmpl - digit.mTriggers.getAmplA());
      mHistPmTcmAverageTimeA->Fill(digit.mTriggers.getTimeA(), pmAverTime - digit.mTriggers.getTimeA());

      for (const auto& binPos : mHashedPairBitBinPos[digit.mTriggers.getTriggersignals()]) {
        mHistTriggersCorrelation->Fill(binPos.first, binPos.second);
      }
      for (const auto& binPos : mHashedBitBinPos[digit.mTriggers.getTriggersignals()]) {
        mHistBCvsTrg->Fill(digit.getIntRecord().bc, binPos);
        mHistOrbitVsTrg->Fill(digit.getIntRecord().orbit % sOrbitsPerTF, binPos);
      }

      // triggers re-computation
      mMapTrgSoftware[o2::fit::Triggers::bitA] = pmNChan > 0;
      mMapTrgSoftware[o2::fit::Triggers::bitTrgNchan] = pmNChan > mTrgThresholdNChannels;
      mMapTrgSoftware[o2::fit::Triggers::bitTrgCharge] = pmSumAmpl > 2 * mTrgThresholdCharge;

      if (mTrgModeInnerOuterThresholdVar == TrgModeThresholdVar::kAmpl) {
        mMapTrgSoftware[o2::fit::Triggers::bitAIn] = pmSumAmplIn > 2 * mTrgThresholdChargeInner;
        mMapTrgSoftware[o2::fit::Triggers::bitAOut] = pmSumAmplOut > 2 * mTrgThresholdChargeOuter;
      } else if (mTrgModeInnerOuterThresholdVar == TrgModeThresholdVar::kNchannels) {
        mMapTrgSoftware[o2::fit::Triggers::bitAIn] = pmNChanIn > mTrgThresholdNChannelsInner;
        mMapTrgSoftware[o2::fit::Triggers::bitAOut] = pmNChanOut > mTrgThresholdNChannelsOuter;
      }

      for (const auto& entry : mMapTrgSoftware) {
        if (entry.second)
          mHistTriggersSw->Fill(entry.first);
        bool isTCMFired = digit.mTriggers.getTriggersignals() & (1 << entry.first);
        bool isSwFired = entry.second;
        if (!isTCMFired && isSwFired)
          mHistTriggersSoftwareVsTCM->Fill(entry.first, TrgComparisonResult::kSWonly);
        else if (isTCMFired && !isSwFired)
          mHistTriggersSoftwareVsTCM->Fill(entry.first, TrgComparisonResult::kTCMonly);
        else if (!isTCMFired && !isSwFired)
          mHistTriggersSoftwareVsTCM->Fill(entry.first, TrgComparisonResult::kNone);
        else if (isTCMFired && isSwFired)
          mHistTriggersSoftwareVsTCM->Fill(entry.first, TrgComparisonResult::kBoth);

        if (isTCMFired != isSwFired) {
          auto msg = Form(
            "Software does not reproduce TCM decision! \n \
                           trigger name: %s\n \
                           TCM / SW: \n \
                           hasFired       = %d / %d \n \
                           nChannelsA     = %d / %d \n \
                           nChannelsInner = -- / %d \n \
                           nChannelsOuter = -- / %d \n \
                           timeA          = %d / %d \n \
                           sumTimeA       = -- / %d \n \
                           sumAmplA       = %d / %d \n \
                           sumAmplIn      = %d / %d \n \
                           sumAmplOut     = %d / %d \n \
                           TCM bits       = %d / -- \n",
            mMapTechTrgBits[entry.first].c_str(),
            isTCMFired, isSwFired,
            digit.mTriggers.getNChanA(), pmNChan,
            pmNChanIn,
            pmNChanOut,
            digit.mTriggers.getTimeA(), pmAverTime,
            pmSumTime,
            digit.mTriggers.getAmplA(), pmSumAmpl,
            digit.mTriggers.getAmplC(), pmSumAmplIn,
            digit.mTriggers.getAmplA() - digit.mTriggers.getAmplC(), pmSumAmplOut,
            digit.mTriggers.getTriggersignals());
          ILOG(Debug, Support) << msg << ENDM;
        }
      }
      // end of triggers re-computation
    }
  } // digit loop
}

void DigitQcTask::endOfCycle()
{
  ILOG(Debug, Devel) << "endOfCycle" << ENDM;
  // add TF creation time for further match with filling scheme in PP in case of offline running
  ILOG(Debug, Support) << "adding last TF creation time: " << mTFcreationTime << ENDM;
  getObjectsManager()->getMonitorObject(mMetaAnchorOutput)->addOrUpdateMetadata(mTimestampMetaField, std::to_string(mTFcreationTime));

  for (int channel = 1; channel <= sNCHANNELS_FV0_PLUSREF - 1; channel++) {
    float events_in_range = 0;
    float events_per_channel = 0;
    for (int bin_on_y_axis = 1; bin_on_y_axis <= mHistTime2Ch->GetNbinsY(); bin_on_y_axis++) {
      if (mHistTime2Ch->GetYaxis()->GetBinLowEdge(bin_on_y_axis) > mMinTimeGate && mHistTime2Ch->GetYaxis()->GetBinLowEdge(bin_on_y_axis) < mMaxTimeGate) {
        events_in_range += mHistTime2Ch->GetBinContent(channel, bin_on_y_axis);
      }
      events_per_channel += mHistTime2Ch->GetBinContent(channel, bin_on_y_axis);
    }
    if (events_per_channel) {
      mHistGateTimeRatio2Ch->SetBinContent(channel, events_in_range / events_per_channel);
    } else {
      mHistGateTimeRatio2Ch->SetBinContent(channel, 0);
    }
  }

  // one has to set num. of entries manually because
  // default TH1Reductor gets only mean,stddev and entries (no integral)
  mHistCFDEff->Divide(mHistNumADC.get(), mHistNumCFD.get());
  mHistCycleDurationRange->SetBinContent(1., mTimeMaxNS - mTimeMinNS);
  mHistCycleDurationRange->SetEntries(mTimeMaxNS - mTimeMinNS);
  mHistCycleDurationNTF->SetBinContent(1., mTfCounter);
  mHistCycleDurationNTF->SetEntries(mTfCounter);
  mHistCycleDuration->SetBinContent(1., mTimeSum);
  mHistCycleDuration->SetEntries(mTimeSum);
  ILOG(Debug) << "Cycle duration: NTF=" << mTfCounter << ", range = " << (mTimeMaxNS - mTimeMinNS) / 1e6 / mTfCounter << " ms/TF, sum = " << mTimeSum / 1e6 / mTfCounter << " ms/TF" << ENDM;
}

void DigitQcTask::endOfActivity(const Activity& /*activity*/)
{
  ILOG(Debug, Devel) << "endOfActivity" << ENDM;
}

void DigitQcTask::reset()
{
  // clean all the monitor objects here
  mHistGateTimeRatio2Ch->Reset();
  mHistTime2Ch->Reset();
  mHistAmp2Ch->Reset();
  mHistBC->Reset();
  mHistChDataBits->Reset();
  mHistCFDEff->Reset();
  mHistNumADC->Reset();
  mHistNumCFD->Reset();
  // mHistTimeSum2Diff->Reset();
  mHistOrbit2BC->Reset();
  mHistEventDensity2Ch->Reset();
  mHistNchA->Reset();
  // mHistNchC->Reset();
  mHistSumAmpA->Reset();
  // mHistSumAmpC->Reset();
  mHistAverageTimeA->Reset();
  // mHistAverageTimeC->Reset();
  mHistChannelID->Reset();
  mHistTriggersCorrelation->Reset();
  mHistCycleDuration->Reset();
  mHistCycleDurationNTF->Reset();
  mHistCycleDurationRange->Reset();
  mHistBCvsTrg->Reset();
  mHistBCvsFEEmodules->Reset();
  mHistBcVsFeeForOrATrg->Reset();
  mHistBcVsFeeForOrAOutTrg->Reset();
  mHistBcVsFeeForNChanTrg->Reset();
  mHistBcVsFeeForChargeTrg->Reset();
  mHistBcVsFeeForOrAInTrg->Reset();
  mHistOrbitVsTrg->Reset();
  mHistOrbitVsFEEmodules->Reset();
  mHistPmTcmNchA->Reset();
  mHistPmTcmSumAmpA->Reset();
  mHistPmTcmAverageTimeA->Reset();
  mHistTriggersSw->Reset();
  mHistTriggersSoftwareVsTCM->Reset();
  for (auto& entry : mMapHistAmpVsTime) {
    entry.second->Reset();
  }
}

} // namespace o2::quality_control_modules::fv0<|MERGE_RESOLUTION|>--- conflicted
+++ resolved
@@ -214,13 +214,8 @@
     { TrgComparisonResult::kNone, "neither TCM nor Sw" },
     { TrgComparisonResult::kBoth, "both TCM and Sw" }
   };
-<<<<<<< HEAD
-  mHistTriggersSoftwareVsTCM = helper::registerHist<TH2F>(getObjectsManager(), "COLZ", "TriggersSoftwareVsTCM", "Comparison of triggers from software and TCM;;Trigger name", mMapTrgBits, mapTrgValidationStatus);
+  mHistTriggersSoftwareVsTCM = helper::registerHist<TH2F>(getObjectsManager(), PublicationPolicy::Forever, "COLZ", "TriggersSoftwareVsTCM", "Comparison of triggers from software and TCM;;Trigger name", mMapTrgBits, mapTrgValidationStatus);
   for (const auto& entry : mMapTechTrgBits) {
-=======
-  mHistTriggersSoftwareVsTCM = helper::registerHist<TH2F>(getObjectsManager(), PublicationPolicy::Forever, "COLZ", "TriggersSoftwareVsTCM", "Comparison of triggers from software and TCM;;Trigger name", mapBasicTrgBits, mapTrgValidationStatus);
-  for (const auto& entry : mMapDigitTrgNames) {
->>>>>>> aab55029
     mHistOrbitVsTrg->GetYaxis()->SetBinLabel(entry.first + 1, entry.second.c_str());
     mHistTriggersCorrelation->GetXaxis()->SetBinLabel(entry.first + 1, entry.second.c_str());
     mHistTriggersCorrelation->GetYaxis()->SetBinLabel(entry.first + 1, entry.second.c_str());
