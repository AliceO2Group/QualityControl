// Copyright 2019-2020 CERN and copyright holders of ALICE O2.
// See https://alice-o2.web.cern.ch/copyright for details of the copyright holders.
// All rights not expressly granted are reserved.
//
// This software is distributed under the terms of the GNU General Public
// License v3 (GPL Version 3), copied verbatim in the file "COPYING".
//
// In applying this license CERN does not waive the privileges and immunities
// granted to it by virtue of its status as an Intergovernmental Organization
// or submit itself to any jurisdiction.

///
/// \file   PostProcTask.cxx
/// \author Sebastian Bysiak sbysiak@cern.ch
///

#include "FV0/PostProcTask.h"
#include "QualityControl/QcInfoLogger.h"
#include "CommonConstants/LHCConstants.h"
#include "DataFormatsParameters/GRPLHCIFData.h"
#include "DataFormatsFV0/LookUpTable.h"
#include "Common/Utils.h"

#include "FITCommon/HelperHist.h"
#include "FITCommon/HelperCommon.h"

#include <TH1F.h>
#include <TH2F.h>
#include <TCanvas.h>
#include <TPad.h>
#include <TLegend.h>
#include <TProfile.h>
#include <regex>
#include <map>

using namespace o2::quality_control::postprocessing;
using namespace o2::quality_control_modules::fit;

namespace o2::quality_control_modules::fv0
{

PostProcTask::~PostProcTask()
{
  delete mAmpl;
  delete mTime;
  for (auto& [_, histo] : mMapTrgHistBC) {
    delete histo;
    histo = nullptr;
  }
}

void PostProcTask::configure(const boost::property_tree::ptree& config)
{
  mCcdbUrl = config.get_child("qc.config.conditionDB.url").get_value<std::string>();

  const char* configPath = Form("qc.postprocessing.%s", getID().c_str());
  const char* configCustom = Form("%s.custom", configPath);
  ILOG(Info, Support) << "configPath = " << configPath << ENDM;
  auto cfgPath = [&configCustom](const std::string& entry) {
    return Form("%s.%s", configCustom, entry.c_str());
  };

  auto node = config.get_child_optional(Form("%s.custom.pathGrpLhcIf", configPath));
  if (node) {
    mPathGrpLhcIf = node.get_ptr()->get_child("").get_value<std::string>();
    ILOG(Debug, Support) << "configure() : using pathBunchFilling = \"" << mPathGrpLhcIf << "\"" << ENDM;
  } else {
    mPathGrpLhcIf = "GLO/Config/GRPLHCIF";
    ILOG(Debug, Support) << "configure() : using default pathBunchFilling = \"" << mPathGrpLhcIf << "\"" << ENDM;
  }

  node = config.get_child_optional(Form("%s.custom.numOrbitsInTF", configPath));
  if (node) {
    mNumOrbitsInTF = std::stoi(node.get_ptr()->get_child("").get_value<std::string>());
    ILOG(Debug, Support) << "configure() : using numOrbitsInTF = " << mNumOrbitsInTF << ENDM;
  } else {
    mNumOrbitsInTF = 256;
    ILOG(Debug, Support) << "configure() : using default numOrbitsInTF = " << mNumOrbitsInTF << ENDM;
  }

  node = config.get_child_optional(Form("%s.custom.cycleDurationMoName", configPath));
  if (node) {
    mCycleDurationMoName = node.get_ptr()->get_child("").get_value<std::string>();
    ILOG(Debug, Support) << "configure() : using cycleDurationMoName = \"" << mCycleDurationMoName << "\"" << ENDM;
  } else {
    mCycleDurationMoName = "CycleDurationNTF";
    ILOG(Debug, Support) << "configure() : using default cycleDurationMoName = \"" << mCycleDurationMoName << "\"" << ENDM;
  }

  node = config.get_child_optional(Form("%s.custom.pathDigitQcTask", configPath));
  if (node) {
    mPathDigitQcTask = node.get_ptr()->get_child("").get_value<std::string>();
    ILOG(Debug, Support) << "configure() : using pathDigitQcTask = \"" << mPathDigitQcTask << "\"" << ENDM;
  } else {
    mPathDigitQcTask = "FV0/MO/DigitQcTask/";
    ILOG(Debug, Support) << "configure() : using default pathDigitQcTask = \"" << mPathDigitQcTask << "\"" << ENDM;
  }

  node = config.get_child_optional(Form("%s.custom.timestampSourceLhcIf", configPath));
  if (node) {
    mTimestampSourceLhcIf = node.get_ptr()->get_child("").get_value<std::string>();
    if (mTimestampSourceLhcIf == "last" || mTimestampSourceLhcIf == "trigger" || mTimestampSourceLhcIf == "metadata" || mTimestampSourceLhcIf == "validUntil") {
      ILOG(Debug, Support) << "configure() : using timestampSourceLhcIf = \"" << mTimestampSourceLhcIf << "\"" << ENDM;
    } else {
      auto prev = mTimestampSourceLhcIf;
      mTimestampSourceLhcIf = "trigger";
      ILOG(Warning, Support) << "configure() : invalid value for timestampSourceLhcIf = \"" << prev
                             << "\"\n available options are \"last\", \"trigger\" or \"metadata\""
                             << "\n fallback to default: \"" << mTimestampSourceLhcIf << "\"" << ENDM;
    }
  } else {
    mTimestampSourceLhcIf = "trigger";
    ILOG(Debug, Support) << "configure() : using default timestampSourceLhcIf = \"" << mTimestampSourceLhcIf << "\"" << ENDM;
  }

  mLowTimeThreshold = helper::getConfigFromPropertyTree<int>(config, Form("%s.lowTimeThreshold", configCustom), -192);
  mUpTimeThreshold = helper::getConfigFromPropertyTree<int>(config, Form("%s.upTimeThreshold", configCustom), 192);
  mTimestampMetaField = helper::getConfigFromPropertyTree<std::string>(config, cfgPath("timestampMetaField"), "timestampTF");

  // TO REMOVE
  // VERY BAD SOLUTION, YOU SHOULDN'T USE IT
  const std::string del = ",";
  const std::string strChannelIDs = helper::getConfigFromPropertyTree<std::string>(config, cfgPath("channelIDs"), "");
  const std::string strHistsToDecompose = helper::getConfigFromPropertyTree<std::string>(config, cfgPath("histsToDecompose"), "");
  if (strChannelIDs.size() > 0 && strHistsToDecompose.size() > 0) {
    mVecChannelIDs = helper::parseParameters<unsigned int>(strChannelIDs, del);
    mVecHistsToDecompose = helper::parseParameters<std::string>(strHistsToDecompose, del);
  }
}

void PostProcTask::initialize(Trigger, framework::ServiceRegistryRef services)
{
  // delete any objects from previous runs
  mRateOrA.reset();
  mRateOrAout.reset();
  mRateOrAin.reset();
  mRateTrgCharge.reset();
  mRateTrgNchan.reset();
  mHistChDataNegBits.reset();
  mHistTriggers.reset();

  mHistTimeInWindow.reset();
  mHistCFDEff.reset();
  mHistTrgValidation.reset();

  mRatesCanv.reset();
  delete mAmpl;
  mAmpl = nullptr;
  delete mTime;
  mTime = nullptr;

  mHistBcPattern.reset();
  mHistBcPatternFee.reset();
  mHistBcTrgOutOfBunchColl.reset();
  mHistBcFeeOutOfBunchColl.reset();
  mHistBcFeeOutOfBunchCollForOrATrg.reset();
  mHistBcFeeOutOfBunchCollForOrAOutTrg.reset();
  mHistBcFeeOutOfBunchCollForNChanTrg.reset();
  mHistBcFeeOutOfBunchCollForChargeTrg.reset();
  mHistBcFeeOutOfBunchCollForOrAInTrg.reset();

  for (auto& [_, histo] : mMapTrgHistBC) {
    delete histo;
    histo = nullptr;
  }
  mMapTrgHistBC.clear();

  // start initialization
  mDatabase = &services.get<o2::quality_control::repository::DatabaseInterface>();
  mCcdbApi.init(mCcdbUrl);

  mRateOrA = std::make_unique<TGraph>(0);
  mRateOrAout = std::make_unique<TGraph>(0);
  mRateOrAin = std::make_unique<TGraph>(0);
  mRateTrgCharge = std::make_unique<TGraph>(0);
  mRateTrgNchan = std::make_unique<TGraph>(0);
  // mRatesCanv = std::make_unique<TCanvas>("cRates", "trigger rates");
  mAmpl = new TProfile("MeanAmplPerChannel", "mean ampl per channel;Channel;Ampl #mu #pm #sigma", sNCHANNELS_PM, 0, sNCHANNELS_PM);
  mTime = new TProfile("MeanTimePerChannel", "mean time per channel;Channel;Time #mu #pm #sigma", sNCHANNELS_PM, 0, sNCHANNELS_PM);

  mRateOrA->SetNameTitle("rateOrA", "trg rate: OrA;cycle;rate [kHz]");
  mRateOrAout->SetNameTitle("rateOrAout", "trg rate: OrAout;cycle;rate [kHz]");
  mRateOrAin->SetNameTitle("rateOrAin", "trg rate: OrAin;cycle;rate [kHz]");
  mRateTrgCharge->SetNameTitle("rateTrgCharge", "trg rate: TrgCharge;cycle;rate [kHz]");
  mRateTrgNchan->SetNameTitle("rateTrgNchan", "trg rate: TrgNchan;cycle;rate [kHz]");

  mRateOrA->SetMarkerStyle(24);
  mRateOrAout->SetMarkerStyle(25);
  mRateOrAin->SetMarkerStyle(26);
  mRateTrgCharge->SetMarkerStyle(27);
  mRateTrgNchan->SetMarkerStyle(28);
  mRateOrA->SetMarkerColor(kOrange);
  mRateOrAout->SetMarkerColor(kMagenta);
  mRateOrAin->SetMarkerColor(kBlack);
  mRateTrgCharge->SetMarkerColor(kBlue);
  mRateTrgNchan->SetMarkerColor(kOrange);
  mRateOrA->SetLineColor(kOrange);
  mRateOrAout->SetLineColor(kMagenta);
  mRateOrAin->SetLineColor(kBlack);
  mRateTrgCharge->SetLineColor(kBlue);
  mRateTrgNchan->SetLineColor(kOrange);

  mHistChDataNegBits = std::make_unique<TH2F>("ChannelDataNegBits", "ChannelData negative bits per ChannelID;Channel;Negative bit", sNCHANNELS_PM, 0, sNCHANNELS_PM, mMapPMbits.size(), 0, mMapPMbits.size());
  for (const auto& entry : mMapPMbits) {
    std::string stBitName = "! " + entry.second;
    mHistChDataNegBits->GetYaxis()->SetBinLabel(entry.first + 1, stBitName.c_str());
  }
  getObjectsManager()->startPublishing(mHistChDataNegBits.get(), quality_control::core::PublicationPolicy::ThroughStop);
  getObjectsManager()->setDefaultDrawOptions(mHistChDataNegBits.get(), "COLZ");

  mHistTriggers = std::make_unique<TH1F>("Triggers", "Triggers from TCM", mMapTechTrgBits.size(), 0, mMapTechTrgBits.size());
  mHistBcPattern = std::make_unique<TH2F>("bcPattern", "BC pattern", sBCperOrbit, 0, sBCperOrbit, mMapTechTrgBits.size(), 0, mMapTechTrgBits.size());
  mHistBcTrgOutOfBunchColl = std::make_unique<TH2F>("OutOfBunchColl_BCvsTrg", "BC vs Triggers for out-of-bunch collisions;BC;Triggers", sBCperOrbit, 0, sBCperOrbit, mMapTechTrgBits.size(), 0, mMapTechTrgBits.size());
  for (const auto& entry : mMapTechTrgBits) {
    mHistTriggers->GetXaxis()->SetBinLabel(entry.first + 1, entry.second.c_str());
    mHistBcPattern->GetYaxis()->SetBinLabel(entry.first + 1, entry.second.c_str());
    mHistBcTrgOutOfBunchColl->GetYaxis()->SetBinLabel(entry.first + 1, entry.second.c_str());

    // Depends on triggers set to bits 0-N
    if (entry.first >= mNumTriggers)
      continue;
    auto pairHistBC = mMapTrgHistBC.insert({ entry.first, new TH1D(Form("BC_%s", entry.second.c_str()), Form("BC for %s trigger;BC;counts;", entry.second.c_str()), sBCperOrbit, 0, sBCperOrbit) });
    if (pairHistBC.second) {
      getObjectsManager()->startPublishing(pairHistBC.first->second, quality_control::core::PublicationPolicy::ThroughStop);
    }
  }

  const auto& lut = o2::fv0::SingleLUT::Instance().getVecMetadataFEE();
  auto lutSorted = lut;
  std::sort(lutSorted.begin(), lutSorted.end(), [](const auto& first, const auto& second) { return first.mModuleName < second.mModuleName; });
  uint8_t binPos{ 0 };
  for (const auto& lutEntry : lutSorted) {
    const auto& moduleName = lutEntry.mModuleName;
    const auto& moduleType = lutEntry.mModuleType;
    const auto& strChID = lutEntry.mChannelID;
    const auto& pairIt = mMapFEE2hash.insert({ moduleName, binPos });
    if (pairIt.second) {
      binPos++;
    }
    if (std::regex_match(strChID, std::regex("[[\\d]{1,3}"))) {
      int chID = std::stoi(strChID);
      if (chID < sNCHANNELS_PM) {
        mChID2PMhash[chID] = mMapFEE2hash[moduleName];
      } else {
        ILOG(Error, Support) << "Incorrect LUT entry: chID " << strChID << " | " << moduleName << ENDM;
      }
    } else if (moduleType != "TCM") {
      ILOG(Error, Support) << "Non-TCM module w/o numerical chID: chID " << strChID << " | " << moduleName << ENDM;
    } else if (moduleType == "TCM") {
      uint8_t mTCMhash = mMapFEE2hash[moduleName];
    }
  }

  mHistBcPatternFee = std::make_unique<TH2F>("bcPatternForFeeModules", "BC pattern", sBCperOrbit, 0, sBCperOrbit, mMapFEE2hash.size(), 0, mMapFEE2hash.size());
  mHistBcFeeOutOfBunchColl = std::make_unique<TH2F>("OutOfBunchColl_BCvsFeeModules", "BC vs FEE Modules for out-of-bunch collisions;BC;FEE Modules", sBCperOrbit, 0, sBCperOrbit, mMapFEE2hash.size(), 0, mMapFEE2hash.size());
  mHistBcFeeOutOfBunchCollForOrATrg = std::make_unique<TH2F>("OutOfBunchColl_BCvsFeeModulesForOrATrg", "BC vs FEE Modules for out-of-bunch collisions for OrA trg;BC;FEE Modules", sBCperOrbit, 0, sBCperOrbit, mMapFEE2hash.size(), 0, mMapFEE2hash.size());
  mHistBcFeeOutOfBunchCollForOrAOutTrg = std::make_unique<TH2F>("OutOfBunchColl_BCvsFeeModulesForOrAOutTrg", "BC vs FEE Modules for out-of-bunch collisions for OrAOut trg;BC;FEE Modules", sBCperOrbit, 0, sBCperOrbit, mMapFEE2hash.size(), 0, mMapFEE2hash.size());
  mHistBcFeeOutOfBunchCollForNChanTrg = std::make_unique<TH2F>("OutOfBunchColl_BCvsFeeModulesForNChanTrg", "BC vs FEE Modules for out-of-bunch collisions for NChan trg;BC;FEE Modules", sBCperOrbit, 0, sBCperOrbit, mMapFEE2hash.size(), 0, mMapFEE2hash.size());
  mHistBcFeeOutOfBunchCollForChargeTrg = std::make_unique<TH2F>("OutOfBunchColl_BCvsFeeModulesForChargeTrg", "BC vs FEE Modules for out-of-bunch collisions for Charge trg;BC;FEE Modules", sBCperOrbit, 0, sBCperOrbit, mMapFEE2hash.size(), 0, mMapFEE2hash.size());
  mHistBcFeeOutOfBunchCollForOrAInTrg = std::make_unique<TH2F>("OutOfBunchColl_BCvsFeeModulesForOrAInTrg", "BC vs FEE Modules for out-of-bunch collisions for OrAIn trg;BC;FEE Modules", sBCperOrbit, 0, sBCperOrbit, mMapFEE2hash.size(), 0, mMapFEE2hash.size());

  for (const auto& entry : mMapFEE2hash) {
    // ILOG(Warning, Support) << "============= mMapFEE2hash.second + 1: " << entry.second + 1
    //                        << " mMapFEE2hash.first.c_str(): " << entry.first.c_str() << ENDM;

    mHistBcPatternFee->GetYaxis()->SetBinLabel(entry.second + 1, entry.first.c_str());
    mHistBcFeeOutOfBunchColl->GetYaxis()->SetBinLabel(entry.second + 1, entry.first.c_str());
    mHistBcFeeOutOfBunchCollForOrATrg->GetYaxis()->SetBinLabel(entry.second + 1, entry.first.c_str());
    mHistBcFeeOutOfBunchCollForOrAOutTrg->GetYaxis()->SetBinLabel(entry.second + 1, entry.first.c_str());
    mHistBcFeeOutOfBunchCollForNChanTrg->GetYaxis()->SetBinLabel(entry.second + 1, entry.first.c_str());
    mHistBcFeeOutOfBunchCollForChargeTrg->GetYaxis()->SetBinLabel(entry.second + 1, entry.first.c_str());
    mHistBcFeeOutOfBunchCollForOrAInTrg->GetYaxis()->SetBinLabel(entry.second + 1, entry.first.c_str());
  }
  getObjectsManager()->startPublishing(mHistTriggers.get(), quality_control::core::PublicationPolicy::ThroughStop);
  getObjectsManager()->startPublishing(mHistBcPattern.get(), quality_control::core::PublicationPolicy::ThroughStop);
  getObjectsManager()->setDefaultDrawOptions(mHistBcPattern.get(), "COLZ");
  getObjectsManager()->startPublishing(mHistBcTrgOutOfBunchColl.get(), quality_control::core::PublicationPolicy::ThroughStop);
  getObjectsManager()->setDefaultDrawOptions(mHistBcTrgOutOfBunchColl.get(), "COLZ");
  getObjectsManager()->startPublishing(mHistBcPatternFee.get(), quality_control::core::PublicationPolicy::ThroughStop);
  getObjectsManager()->setDefaultDrawOptions(mHistBcPatternFee.get(), "COLZ");
  getObjectsManager()->startPublishing(mHistBcFeeOutOfBunchColl.get(), quality_control::core::PublicationPolicy::ThroughStop);
  getObjectsManager()->setDefaultDrawOptions(mHistBcFeeOutOfBunchColl.get(), "COLZ");
  getObjectsManager()->startPublishing(mHistBcFeeOutOfBunchCollForOrATrg.get(), quality_control::core::PublicationPolicy::ThroughStop);
  getObjectsManager()->setDefaultDrawOptions(mHistBcFeeOutOfBunchCollForOrATrg.get(), "COLZ");
  getObjectsManager()->startPublishing(mHistBcFeeOutOfBunchCollForOrAOutTrg.get(), quality_control::core::PublicationPolicy::ThroughStop);
  getObjectsManager()->setDefaultDrawOptions(mHistBcFeeOutOfBunchCollForOrAOutTrg.get(), "COLZ");
  getObjectsManager()->startPublishing(mHistBcFeeOutOfBunchCollForNChanTrg.get(), quality_control::core::PublicationPolicy::ThroughStop);
  getObjectsManager()->setDefaultDrawOptions(mHistBcFeeOutOfBunchCollForNChanTrg.get(), "COLZ");
  getObjectsManager()->startPublishing(mHistBcFeeOutOfBunchCollForChargeTrg.get(), quality_control::core::PublicationPolicy::ThroughStop);
  getObjectsManager()->setDefaultDrawOptions(mHistBcFeeOutOfBunchCollForChargeTrg.get(), "COLZ");
  getObjectsManager()->startPublishing(mHistBcFeeOutOfBunchCollForOrAInTrg.get(), quality_control::core::PublicationPolicy::ThroughStop);
  getObjectsManager()->setDefaultDrawOptions(mHistBcFeeOutOfBunchCollForOrAInTrg.get(), "COLZ");

  getObjectsManager()->startPublishing(mRateOrA.get(), quality_control::core::PublicationPolicy::ThroughStop);
  getObjectsManager()->startPublishing(mRateOrAout.get(), quality_control::core::PublicationPolicy::ThroughStop);
  getObjectsManager()->startPublishing(mRateOrAin.get(), quality_control::core::PublicationPolicy::ThroughStop);
  getObjectsManager()->startPublishing(mRateTrgCharge.get(), quality_control::core::PublicationPolicy::ThroughStop);
  getObjectsManager()->startPublishing(mRateTrgNchan.get(), quality_control::core::PublicationPolicy::ThroughStop);
  // getObjectsManager()->startPublishing(mRatesCanv.get(), quality_control::core::PublicationPolicy::ThroughStop);
  getObjectsManager()->startPublishing(mAmpl, quality_control::core::PublicationPolicy::ThroughStop);
  getObjectsManager()->startPublishing(mTime, quality_control::core::PublicationPolicy::ThroughStop);

  for (int i = 0; i < getObjectsManager()->getNumberPublishedObjects(); i++) {
    TH1* obj = dynamic_cast<TH1*>(getObjectsManager()->getMonitorObject(i)->getObject());
    if (obj != nullptr) {
      obj->SetTitle((string("FV0 ") + obj->GetTitle()).c_str());
    }
  }

<<<<<<< HEAD
  mHistTrgValidation = helper::registerHist<TH1F>(getObjectsManager(), "", "TrgValidation", "FV0 SW + HW only to validated triggers fraction", mMapTrgBits);
  mHistTimeInWindow = helper::registerHist<TH1F>(getObjectsManager(), "", "TimeInWindowFraction", Form("FV0 Fraction of events with CFD in time gate(%i,%i) vs ChannelID;ChannelID;Event fraction with CFD in time gate", mLowTimeThreshold, mUpTimeThreshold), sNCHANNELS_PM, 0, sNCHANNELS_PM);
  mHistCFDEff = helper::registerHist<TH1F>(getObjectsManager(), "", "CFD_efficiency", "FV0 Fraction of events with CFD in ADC gate vs ChannelID;ChannelID;Event fraction with CFD in ADC gate;", sNCHANNELS_PM, 0, sNCHANNELS_PM);
=======
  mMapBasicTrgBits = HelperTrgFIT::sMapBasicTrgBitsFV0;
  mHistTrgValidation = helper::registerHist<TH1F>(getObjectsManager(), quality_control::core::PublicationPolicy::ThroughStop, "", "TrgValidation", "FV0 SW + HW only to validated triggers fraction", mMapBasicTrgBits);
  mHistTimeInWindow = helper::registerHist<TH1F>(getObjectsManager(), quality_control::core::PublicationPolicy::ThroughStop, "", "TimeInWindowFraction", Form("FV0 Fraction of events with CFD in time gate(%i,%i) vs ChannelID;ChannelID;Event fraction with CFD in time gate", mLowTimeThreshold, mUpTimeThreshold), sNCHANNELS_PM, 0, sNCHANNELS_PM);
  mHistCFDEff = helper::registerHist<TH1F>(getObjectsManager(), quality_control::core::PublicationPolicy::ThroughStop, "", "CFD_efficiency", "FV0 Fraction of events with CFD in ADC gate vs ChannelID;ChannelID;Event fraction with CFD in ADC gate;", sNCHANNELS_PM, 0, sNCHANNELS_PM);
>>>>>>> aab55029
}

void PostProcTask::update(Trigger t, framework::ServiceRegistryRef)
{
  auto mo = mDatabase->retrieveMO(mPathDigitQcTask, "TriggersCorrelation", t.timestamp, t.activity);
  auto hTrgCorr = mo ? dynamic_cast<TH2F*>(mo->getObject()) : nullptr;
  mHistTriggers->Reset();
  auto getBinContent2Ddiag = [](TH2* hist, const std::string& binName) {
    return hist->GetBinContent(hist->GetXaxis()->FindBin(binName.c_str()), hist->GetYaxis()->FindBin(binName.c_str()));
  };
  if (!hTrgCorr) {
    ILOG(Error) << "MO \"TriggersCorrelation\" NOT retrieved!!!" << ENDM;
  } else {
    double totalStat{ 0 };
    for (int iBin = 1; iBin < mHistTriggers->GetXaxis()->GetNbins() + 1; iBin++) {
      std::string binName{ mHistTriggers->GetXaxis()->GetBinLabel(iBin) };
      const auto binContent = getBinContent2Ddiag(hTrgCorr, binName);
      mHistTriggers->SetBinContent(iBin, getBinContent2Ddiag(hTrgCorr, binName));
      totalStat += binContent;
    }
    mHistChDataNegBits->SetEntries(totalStat);
  }

  auto moChDataBits = mDatabase->retrieveMO(mPathDigitQcTask, "ChannelDataBits", t.timestamp, t.activity);
  auto hChDataBits = moChDataBits ? dynamic_cast<TH2F*>(moChDataBits->getObject()) : nullptr;
  if (!hChDataBits) {
    ILOG(Error) << "MO \"ChannelDataBits\" NOT retrieved!!!" << ENDM;
  }
  auto moStatChannelID = mDatabase->retrieveMO(mPathDigitQcTask, "StatChannelID", t.timestamp, t.activity);
  auto hStatChannelID = moStatChannelID ? dynamic_cast<TH1F*>(moStatChannelID->getObject()) : nullptr;
  if (!hStatChannelID) {
    ILOG(Error) << "MO \"StatChannelID\" NOT retrieved!!!" << ENDM;
  }
  mHistChDataNegBits->Reset();
  if (hChDataBits != nullptr && hStatChannelID != nullptr) {
    double totalStat{ 0 };
    for (int iBinX = 1; iBinX < hChDataBits->GetXaxis()->GetNbins() + 1; iBinX++) {
      for (int iBinY = 1; iBinY < hChDataBits->GetYaxis()->GetNbins() + 1; iBinY++) {
        const double nStatTotal = hStatChannelID->GetBinContent(iBinX);
        const double nStatPMbit = hChDataBits->GetBinContent(iBinX, iBinY);
        const double nStatNegPMbit = nStatTotal - nStatPMbit;
        totalStat += nStatNegPMbit;
        mHistChDataNegBits->SetBinContent(iBinX, iBinY, nStatNegPMbit);
      }
    }
    mHistChDataNegBits->SetEntries(totalStat);
  }

  auto mo2 = mDatabase->retrieveMO(mPathDigitQcTask, mCycleDurationMoName, t.timestamp, t.activity);
  auto hCycleDuration = mo2 ? dynamic_cast<TH1D*>(mo2->getObject()) : nullptr;
  if (!hCycleDuration) {
    ILOG(Error) << "MO \"" << mCycleDurationMoName << "\" NOT retrieved!!!" << ENDM;
  }

  if (hTrgCorr && hCycleDuration) {
    double cycleDurationMS = 0;
    if (mCycleDurationMoName == "CycleDuration" || mCycleDurationMoName == "CycleDurationRange")
      // assume MO stores cycle duration in ns
      cycleDurationMS = hCycleDuration->GetBinContent(1) / 1e6; // ns -> ms
    else if (mCycleDurationMoName == "CycleDurationNTF")
      // assume MO stores cycle duration in number of TF
      cycleDurationMS = hCycleDuration->GetBinContent(1) * mNumOrbitsInTF * o2::constants::lhc::LHCOrbitNS / 1e6; // ns ->ms

    int n = mRateOrA->GetN();

    double eps = 1e-8;
    if (cycleDurationMS < eps) {
      ILOG(Warning) << "cycle duration = " << cycleDurationMS << " ms, almost zero - cannot compute trigger rates!" << ENDM;
    } else {
      mRateOrA->SetPoint(n, n, getBinContent2Ddiag(hTrgCorr, "OrA") / cycleDurationMS);
      mRateOrAout->SetPoint(n, n, getBinContent2Ddiag(hTrgCorr, "OrAOut") / cycleDurationMS);
      mRateOrAin->SetPoint(n, n, getBinContent2Ddiag(hTrgCorr, "OrAIn") / cycleDurationMS);
      mRateTrgCharge->SetPoint(n, n, getBinContent2Ddiag(hTrgCorr, "TrgCharge") / cycleDurationMS);
      mRateTrgNchan->SetPoint(n, n, getBinContent2Ddiag(hTrgCorr, "TrgNChan") / cycleDurationMS);
    }
    /*
    mRatesCanv->cd();
    float vmin = std::min({ mRateOrA->GetYaxis()->GetXmin(), mRateOrAout->GetYaxis()->GetXmin(), mRateOrAin->GetYaxis()->GetXmin(), mRateTrgCharge->GetYaxis()->GetXmin(), mRateTrgNchan->GetYaxis()->GetXmin() });
    float vmax = std::max({ mRateOrA->GetYaxis()->GetXmax(), mRateOrAout->GetYaxis()->GetXmax(), mRateOrAin->GetYaxis()->GetXmax(), mRateTrgCharge->GetYaxis()->GetXmax(), mRateTrgNchan->GetYaxis()->GetXmax() });

    auto hAxis = mRateOrA->GetHistogram();
    hAxis->GetYaxis()->SetTitleOffset(1.4);
    hAxis->SetMinimum(vmin);
    hAxis->SetMaximum(vmax * 1.1);
    hAxis->SetTitle("FV0 trigger rates");
    hAxis->SetLineWidth(0);
    hAxis->Draw("AXIS");

    mRateOrA->Draw("PL,SAME");
    mRateOrAout->Draw("PL,SAME");
    mRateOrAin->Draw("PL,SAME");
    mRateTrgCharge->Draw("PL,SAME");
    mRateTrgNchan->Draw("PL,SAME");
    TLegend* leg = gPad->BuildLegend();
    leg->SetFillStyle(1);
    mRatesCanv->Modified();
    mRatesCanv->Update();
    */
  }

  auto mo3 = mDatabase->retrieveMO(mPathDigitQcTask, "AmpPerChannel", t.timestamp, t.activity);
  auto hAmpPerChannel = mo3 ? dynamic_cast<TH2F*>(mo3->getObject()) : nullptr;
  if (!hAmpPerChannel) {
    ILOG(Error) << "MO \"AmpPerChannel\" NOT retrieved!!!"
                << ENDM;
  } else {
    std::unique_ptr<TH1D> projNom(hAmpPerChannel->ProjectionX("projNom", hAmpPerChannel->GetYaxis()->FindBin(1.0), -1));
    std::unique_ptr<TH1D> projDen(hAmpPerChannel->ProjectionX("projDen"));
    mHistCFDEff->Divide(projNom.get(), projDen.get());
  }
  auto mo4 = mDatabase->retrieveMO(mPathDigitQcTask, "TimePerChannel", t.timestamp, t.activity);
  auto hTimePerChannel = mo4 ? dynamic_cast<TH2F*>(mo4->getObject()) : nullptr;
  if (!hTimePerChannel) {
    ILOG(Error) << "MO \"TimePerChannel\" NOT retrieved!!!"
                << ENDM;
  } else {
    std::unique_ptr<TH1D> projInWindow(hTimePerChannel->ProjectionX("projInWindow", hTimePerChannel->GetYaxis()->FindBin(mLowTimeThreshold), hTimePerChannel->GetYaxis()->FindBin(mUpTimeThreshold)));
    std::unique_ptr<TH1D> projFull(hTimePerChannel->ProjectionX("projFull"));
    mHistTimeInWindow->Divide(projInWindow.get(), projFull.get());
  }

  if (hAmpPerChannel && hTimePerChannel) {
    mAmpl = hAmpPerChannel->ProfileX("MeanAmplPerChannel");
    mTime = hTimePerChannel->ProfileX("MeanTimePerChannel");
    mAmpl->SetErrorOption("s");
    mTime->SetErrorOption("s");
    // for some reason the styling is not preserved after assigning result of ProfileX/Y() to already existing object
    mAmpl->SetMarkerStyle(8);
    mTime->SetMarkerStyle(8);
    mAmpl->SetLineColor(kBlack);
    mTime->SetLineColor(kBlack);
    mAmpl->SetDrawOption("P");
    mTime->SetDrawOption("P");
    mAmpl->GetXaxis()->SetTitleOffset(1);
    mTime->GetXaxis()->SetTitleOffset(1);
    mAmpl->GetYaxis()->SetTitleOffset(1);
    mTime->GetYaxis()->SetTitleOffset(1);
  }

  // Download BCvsTriggers
  auto moBCvsTriggers = mDatabase->retrieveMO(mPathDigitQcTask, "BCvsTriggers", t.timestamp, t.activity);
  auto hBcVsTrg = moBCvsTriggers ? dynamic_cast<TH2F*>(moBCvsTriggers->getObject()) : nullptr;
  if (!hBcVsTrg) {
    ILOG(Error, Support) << "MO \"BCvsTriggers\" NOT retrieved!!!" << ENDM;
    return;
  }
  for (const auto& entry : mMapTrgHistBC) {
    hBcVsTrg->ProjectionX(entry.second->GetName(), entry.first + 1, entry.first + 1);
  }

  long ts = 999;
  if (mTimestampSourceLhcIf == "last") {
    ts = -1;
  } else if (mTimestampSourceLhcIf == "trigger") {
    ts = t.timestamp;
  } else if (mTimestampSourceLhcIf == "validUntil") {
    ts = t.activity.mValidity.getMax();
  } else if (mTimestampSourceLhcIf == "metadata") {
    for (auto metainfo : moBCvsTriggers->getMetadataMap()) {
      if (metainfo.first == "TFcreationTime")
        ts = std::stol(metainfo.second);
    }
    if (ts > 1651500000000 && ts < 1651700000000)
      ILOG(Warning, Support) << "timestamp (read from TF via metadata) points to 02-04 May 2022"
                                " - make sure this is the data we are processing and not the default timestamp "
                                "(it may appear when running on digits w/o providing \"--hbfutils-config o2_tfidinfo.root\")"
                             << ENDM;
    if (ts == 999) {
      ILOG(Error) << "\"TFcreationTime\" not found in metadata, fallback to ts from trigger " << ENDM;
      ts = t.timestamp;
    }
  }

  // Download bcPattern
  std::map<std::string, std::string> metadata;
  std::map<std::string, std::string> headers;
  auto* lhcIf = mCcdbApi.retrieveFromTFileAny<o2::parameters::GRPLHCIFData>(mPathGrpLhcIf, metadata, ts, &headers);
  if (!lhcIf) {
    ILOG(Error, Support) << "object \"" << mPathGrpLhcIf << "\" NOT retrieved. OutOfBunchColTask will not produce valid QC plots." << ENDM;
    return;
  }
  const std::string bcName = lhcIf->getInjectionScheme();
  if (bcName.size() == 8) {
    if (bcName.compare("no_value")) {
      ILOG(Error, Support) << "Filling scheme not set. OutOfBunchColTask will not produce valid QC plots." << ENDM;
    }
  } else {
    ILOG(Info, Support) << "Filling scheme: " << bcName.c_str() << ENDM;
  }
  auto bcPattern = lhcIf->getBunchFilling();

  // Download histogram BCvsFEEmodules from database
  auto moBcVsFeeModules = mDatabase->retrieveMO(mPathDigitQcTask, "BCvsFEEmodules", t.timestamp, t.activity);
  auto hBcVsFeeModules = moBcVsFeeModules ? dynamic_cast<TH2F*>(moBcVsFeeModules->getObject()) : nullptr;

  // Create histogram with bc pattern for FEE modules
  mHistBcPatternFee->Reset();
  for (int i = 0; i < sBCperOrbit + 1; i++) {
    for (int j = 0; j < mMapFEE2hash.size() + 1; j++) {
      mHistBcPatternFee->SetBinContent(i + 1, j + 1, bcPattern.testBC(i));
    }
  }

  if (!hBcVsFeeModules) {
    ILOG(Error, Support) << "MO \"BCvsFEEmodules\" NOT retrieved!!!" << ENDM;
    return;
  } else {

    mHistBcFeeOutOfBunchColl->Reset();
    float vmax = hBcVsFeeModules->GetBinContent(hBcVsFeeModules->GetMaximumBin());
    mHistBcFeeOutOfBunchColl->Add(hBcVsFeeModules, mHistBcPatternFee.get(), 1, -1 * vmax);

    for (int i = 0; i < sBCperOrbit + 1; i++) {
      for (int j = 0; j < mMapFEE2hash.size() + 1; j++) {
        if (mHistBcFeeOutOfBunchColl->GetBinContent(i + 1, j + 1) < 0) {
          mHistBcFeeOutOfBunchColl->SetBinContent(i + 1, j + 1, 0);
        }
      }
    }

    // Add metadata to histogram OutOfBunchColl_BCvsFeeModules
    mHistBcFeeOutOfBunchColl->SetEntries(mHistBcFeeOutOfBunchColl->Integral(1, sBCperOrbit, 1, mMapFEE2hash.size()));
    for (int iBin = 1; iBin <= mMapFEE2hash.size(); iBin++) {
      const std::string metadataKey = std::to_string(iBin);
      const std::string metadataValue = std::to_string(hBcVsFeeModules->Integral(1, sBCperOrbit, iBin, iBin));
      getObjectsManager()->getMonitorObject(mHistBcFeeOutOfBunchColl->GetName())->addOrUpdateMetadata(metadataKey, metadataValue);
    }
  }

  // Download histogram BCvsFEEmodulesForOrATrg from database
  auto moBcVsFeeModulesForOrATrg = mDatabase->retrieveMO(mPathDigitQcTask, "BCvsFEEmodulesForOrATrg", t.timestamp, t.activity);
  auto hBcVsFeeModulesForOrATrg = moBcVsFeeModulesForOrATrg ? dynamic_cast<TH2F*>(moBcVsFeeModulesForOrATrg->getObject()) : nullptr;

  if (!hBcVsFeeModulesForOrATrg) {
    ILOG(Error, Support) << "MO \"BCvsFEEmodulesForOrATrg\" NOT retrieved!!!" << ENDM;
    return;
  } else {

    mHistBcFeeOutOfBunchCollForOrATrg->Reset();
    float vmax = hBcVsFeeModulesForOrATrg->GetBinContent(hBcVsFeeModulesForOrATrg->GetMaximumBin());
    mHistBcFeeOutOfBunchCollForOrATrg->Add(hBcVsFeeModulesForOrATrg, mHistBcPatternFee.get(), 1, -1 * vmax);

    for (int i = 0; i < sBCperOrbit + 1; i++) {
      for (int j = 0; j < mMapFEE2hash.size() + 1; j++) {
        if (mHistBcFeeOutOfBunchCollForOrATrg->GetBinContent(i + 1, j + 1) < 0) {
          mHistBcFeeOutOfBunchCollForOrATrg->SetBinContent(i + 1, j + 1, 0);
        }
      }
    }

    // Add metadata to histogram OutOfBunchColl_BCvsFeeModulesForOrATrg
    mHistBcFeeOutOfBunchCollForOrATrg->SetEntries(mHistBcFeeOutOfBunchCollForOrATrg->Integral(1, sBCperOrbit, 1, mMapFEE2hash.size()));
    for (int iBin = 1; iBin <= mMapFEE2hash.size(); iBin++) {
      const std::string metadataKey = std::to_string(iBin);
      const std::string metadataValue = std::to_string(hBcVsFeeModulesForOrATrg->Integral(1, sBCperOrbit, iBin, iBin));
      getObjectsManager()->getMonitorObject(mHistBcFeeOutOfBunchCollForOrATrg->GetName())->addOrUpdateMetadata(metadataKey, metadataValue);
    }
  }

  // Download histogram BCvsFEEmodulesForOrAOutTrg from database
  auto moBCvsFEEmodulesForOrAOutTrg = mDatabase->retrieveMO(mPathDigitQcTask, "BCvsFEEmodulesForOrAOutTrg", t.timestamp, t.activity);
  auto hBCvsFEEmodulesForOrAOutTrg = moBCvsFEEmodulesForOrAOutTrg ? dynamic_cast<TH2F*>(moBCvsFEEmodulesForOrAOutTrg->getObject()) : nullptr;

  if (!hBCvsFEEmodulesForOrAOutTrg) {
    ILOG(Error, Support) << "MO \"hBCvsFEEmodulesForOrAOutTrg\" NOT retrieved!!!" << ENDM;
    return;
  } else {
    mHistBcFeeOutOfBunchCollForOrAOutTrg->Reset();
    float vmax = hBCvsFEEmodulesForOrAOutTrg->GetBinContent(hBCvsFEEmodulesForOrAOutTrg->GetMaximumBin());
    mHistBcFeeOutOfBunchCollForOrAOutTrg->Add(hBCvsFEEmodulesForOrAOutTrg, mHistBcPatternFee.get(), 1, -1 * vmax);

    for (int i = 0; i < sBCperOrbit + 1; i++) {
      for (int j = 0; j < mMapFEE2hash.size() + 1; j++) {
        if (mHistBcFeeOutOfBunchCollForOrAOutTrg->GetBinContent(i + 1, j + 1) < 0) {
          mHistBcFeeOutOfBunchCollForOrAOutTrg->SetBinContent(i + 1, j + 1, 0);
        }
      }
    }

    // Add metadata to histogram OutOfBunchColl_BCvsFeeModulesForOrAOutTrg
    mHistBcFeeOutOfBunchCollForOrAOutTrg->SetEntries(mHistBcFeeOutOfBunchCollForOrAOutTrg->Integral(1, sBCperOrbit, 1, mMapFEE2hash.size()));
    for (int iBin = 1; iBin <= mMapFEE2hash.size(); iBin++) {
      const std::string metadataKey = std::to_string(iBin);
      const std::string metadataValue = std::to_string(hBCvsFEEmodulesForOrAOutTrg->Integral(1, sBCperOrbit, iBin, iBin));
      getObjectsManager()->getMonitorObject(mHistBcFeeOutOfBunchCollForOrAOutTrg->GetName())->addOrUpdateMetadata(metadataKey, metadataValue);
    }
  }

  // Download histogram BCvsFEEmodulesForNChanTrg from database
  auto moBCvsFEEmodulesForNChanTrg = mDatabase->retrieveMO(mPathDigitQcTask, "BCvsFEEmodulesForNChanTrg", t.timestamp, t.activity);
  auto hBCvsFEEmodulesForNChanTrg = moBCvsFEEmodulesForNChanTrg ? dynamic_cast<TH2F*>(moBCvsFEEmodulesForNChanTrg->getObject()) : nullptr;

  if (!hBCvsFEEmodulesForNChanTrg) {
    ILOG(Error, Support) << "MO \"BCvsFEEmodulesForNChanTrg\" NOT retrieved!!!" << ENDM;
    return;
  } else {
    mHistBcFeeOutOfBunchCollForNChanTrg->Reset();
    float vmax = hBCvsFEEmodulesForNChanTrg->GetBinContent(hBCvsFEEmodulesForNChanTrg->GetMaximumBin());
    mHistBcFeeOutOfBunchCollForNChanTrg->Add(hBCvsFEEmodulesForNChanTrg, mHistBcPatternFee.get(), 1, -1 * vmax);

    for (int i = 0; i < sBCperOrbit + 1; i++) {
      for (int j = 0; j < mMapFEE2hash.size() + 1; j++) {
        if (mHistBcFeeOutOfBunchCollForNChanTrg->GetBinContent(i + 1, j + 1) < 0) {
          mHistBcFeeOutOfBunchCollForNChanTrg->SetBinContent(i + 1, j + 1, 0);
        }
      }
    }

    // Add metadata to histogram OutOfBunchColl_BCvsFeeModulesForNChanTrg
    mHistBcFeeOutOfBunchCollForNChanTrg->SetEntries(mHistBcFeeOutOfBunchCollForNChanTrg->Integral(1, sBCperOrbit, 1, mMapFEE2hash.size()));
    for (int iBin = 1; iBin <= mMapFEE2hash.size(); iBin++) {
      const std::string metadataKey = std::to_string(iBin);
      const std::string metadataValue = std::to_string(hBCvsFEEmodulesForNChanTrg->Integral(1, sBCperOrbit, iBin, iBin));
      getObjectsManager()->getMonitorObject(mHistBcFeeOutOfBunchCollForNChanTrg->GetName())->addOrUpdateMetadata(metadataKey, metadataValue);
    }
  }

  // Download histogram BCvsFEEmodulesForChargeTrg from database
  auto moBCvsFEEmodulesForChargeTrg = mDatabase->retrieveMO(mPathDigitQcTask, "BCvsFEEmodulesForChargeTrg", t.timestamp, t.activity);
  auto hBCvsFEEmodulesForChargeTrg = moBCvsFEEmodulesForChargeTrg ? dynamic_cast<TH2F*>(moBCvsFEEmodulesForChargeTrg->getObject()) : nullptr;

  if (!hBCvsFEEmodulesForChargeTrg) {
    ILOG(Error, Support) << "MO \"BCvsFEEmodulesForChargeTrg\" NOT retrieved!!!" << ENDM;
    return;
  } else {
    mHistBcFeeOutOfBunchCollForChargeTrg->Reset();
    float vmax = hBCvsFEEmodulesForChargeTrg->GetBinContent(hBCvsFEEmodulesForChargeTrg->GetMaximumBin());
    mHistBcFeeOutOfBunchCollForChargeTrg->Add(hBCvsFEEmodulesForChargeTrg, mHistBcPatternFee.get(), 1, -1 * vmax);

    for (int i = 0; i < sBCperOrbit + 1; i++) {
      for (int j = 0; j < mMapFEE2hash.size() + 1; j++) {
        if (mHistBcFeeOutOfBunchCollForChargeTrg->GetBinContent(i + 1, j + 1) < 0) {
          mHistBcFeeOutOfBunchCollForChargeTrg->SetBinContent(i + 1, j + 1, 0);
        }
      }
    }

    // Add metadata to histogram OutOfBunchColl_BCvsFeeModulesForChargeTrg
    mHistBcFeeOutOfBunchCollForChargeTrg->SetEntries(mHistBcFeeOutOfBunchCollForChargeTrg->Integral(1, sBCperOrbit, 1, mMapFEE2hash.size()));
    for (int iBin = 1; iBin <= mMapFEE2hash.size(); iBin++) {
      const std::string metadataKey = std::to_string(iBin);
      const std::string metadataValue = std::to_string(hBCvsFEEmodulesForChargeTrg->Integral(1, sBCperOrbit, iBin, iBin));
      getObjectsManager()->getMonitorObject(mHistBcFeeOutOfBunchCollForChargeTrg->GetName())->addOrUpdateMetadata(metadataKey, metadataValue);
    }
  }

  // Download histogram BCvsFEEmodulesForOrAInTrg from database
  auto moBCvsFEEmodulesForOrAInTrg = mDatabase->retrieveMO(mPathDigitQcTask, "BCvsFEEmodulesForOrAInTrg", t.timestamp, t.activity);
  auto hBCvsFEEmodulesForOrAInTrg = moBCvsFEEmodulesForOrAInTrg ? dynamic_cast<TH2F*>(moBCvsFEEmodulesForOrAInTrg->getObject()) : nullptr;

  if (!hBCvsFEEmodulesForOrAInTrg) {
    ILOG(Error, Support) << "MO \"BCvsFEEmodulesForOrAInTrg\" NOT retrieved!!!" << ENDM;
    return;
  } else {
    mHistBcFeeOutOfBunchCollForOrAInTrg->Reset();
    float vmax = hBCvsFEEmodulesForOrAInTrg->GetBinContent(hBCvsFEEmodulesForOrAInTrg->GetMaximumBin());
    mHistBcFeeOutOfBunchCollForOrAInTrg->Add(hBCvsFEEmodulesForOrAInTrg, mHistBcPatternFee.get(), 1, -1 * vmax);

    for (int i = 0; i < sBCperOrbit + 1; i++) {
      for (int j = 0; j < mMapFEE2hash.size() + 1; j++) {
        if (mHistBcFeeOutOfBunchCollForOrAInTrg->GetBinContent(i + 1, j + 1) < 0) {
          mHistBcFeeOutOfBunchCollForOrAInTrg->SetBinContent(i + 1, j + 1, 0);
        }
      }
    }

    // Add metadata to histogram OutOfBunchColl_BCvsFeeModulesOrAInTrg
    mHistBcFeeOutOfBunchCollForOrAInTrg->SetEntries(mHistBcFeeOutOfBunchCollForOrAInTrg->Integral(1, sBCperOrbit, 1, mMapFEE2hash.size()));
    for (int iBin = 1; iBin <= mMapFEE2hash.size(); iBin++) {
      const std::string metadataKey = std::to_string(iBin);
      const std::string metadataValue = std::to_string(hBCvsFEEmodulesForOrAInTrg->Integral(1, sBCperOrbit, iBin, iBin));
      getObjectsManager()->getMonitorObject(mHistBcFeeOutOfBunchCollForOrAInTrg->GetName())->addOrUpdateMetadata(metadataKey, metadataValue);
    }
  }

  mHistBcPattern->Reset();
  for (int i = 0; i < sBCperOrbit + 1; i++) {
    for (int j = 0; j < mMapTechTrgBits.size() + 1; j++) {
      mHistBcPattern->SetBinContent(i + 1, j + 1, bcPattern.testBC(i));
    }
  }

  mHistBcTrgOutOfBunchColl->Reset();
  float vmax = hBcVsTrg->GetBinContent(hBcVsTrg->GetMaximumBin());
  mHistBcTrgOutOfBunchColl->Add(hBcVsTrg, mHistBcPattern.get(), 1, -1 * vmax);
  for (int i = 0; i < sBCperOrbit + 1; i++) {
    for (int j = 0; j < mMapTechTrgBits.size() + 1; j++) {
      if (mHistBcTrgOutOfBunchColl->GetBinContent(i + 1, j + 1) < 0) {
        mHistBcTrgOutOfBunchColl->SetBinContent(i + 1, j + 1, 0);
      }
    }
  }

  mHistBcTrgOutOfBunchColl->SetEntries(mHistBcTrgOutOfBunchColl->Integral(1, sBCperOrbit, 1, mMapTechTrgBits.size()));
  for (int iBin = 1; iBin < mMapTechTrgBits.size() + 1; iBin++) {
    const std::string metadataKey = "BcVsTrgIntegralBin" + std::to_string(iBin);
    const std::string metadataValue = std::to_string(hBcVsTrg->Integral(1, sBCperOrbit, iBin, iBin));
    getObjectsManager()->getMonitorObject(mHistBcTrgOutOfBunchColl->GetName())->addOrUpdateMetadata(metadataKey, metadataValue);
    ILOG(Info, Support) << metadataKey << ":" << metadataValue << ENDM;
  }

  auto moTriggersSoftwareVsTCM = mDatabase->retrieveMO(mPathDigitQcTask, "TriggersSoftwareVsTCM", t.timestamp, t.activity);
  auto hTriggersSoftwareVsTCM = moTriggersSoftwareVsTCM ? dynamic_cast<TH2F*>(moTriggersSoftwareVsTCM->getObject()) : nullptr;
  if (hTriggersSoftwareVsTCM != nullptr) {
    std::unique_ptr<TH1D> projOnlyHWorSW(hTriggersSoftwareVsTCM->ProjectionX("projOnlyHWorSW", 1, 2));
    std::unique_ptr<TH1D> projValidatedSWandHW(hTriggersSoftwareVsTCM->ProjectionX("projValidatedSWandHW", 4, 4));
    projOnlyHWorSW->LabelsDeflate();
    projValidatedSWandHW->LabelsDeflate();
    mHistTrgValidation->Divide(projOnlyHWorSW.get(), projValidatedSWandHW.get());
  }
  decomposeHists(t);
  setTimestampToMOs(ts);
}

void PostProcTask::decomposeHists(Trigger trg)
{
  for (const auto& histName : mVecHistsToDecompose) {
    auto insertedMap = mMapHistsToDecompose.insert({ histName, {} });
    auto& mapHists = insertedMap.first->second;

    auto mo = mDatabase->retrieveMO(mPathDigitQcTask, histName, trg.timestamp, trg.activity);
    auto histSrcPtr = mo ? dynamic_cast<TH2F*>(mo->getObject()) : nullptr;

    if (histSrcPtr == nullptr) {
      continue;
    }
    const auto bins = histSrcPtr->GetYaxis()->GetNbins();
    const auto binLow = histSrcPtr->GetYaxis()->GetXmin();
    const auto binUp = histSrcPtr->GetYaxis()->GetXmax();

    for (const auto& chID : mVecChannelIDs) {
      auto insertedHistDst = mapHists.insert({ chID, nullptr });
      auto& histDstPtr = insertedHistDst.first->second;
      auto isInserted = insertedHistDst.second;
      if (isInserted == true) {
        // creation in first iter
        const std::string suffix = std::string{ Form("%03i", chID) };
        const std::string newHistName = histName + std::string{ "_" } + suffix;
        const std::string newHistTitle = histSrcPtr->GetTitle() + std::string{ " " } + suffix;
        histDstPtr = std::make_shared<HistDecomposed_t>(newHistName.c_str(), newHistTitle.c_str(), bins, binLow, binUp);
        getObjectsManager()->startPublishing(histDstPtr.get());
      }
      histDstPtr->Reset();
      // making projection
      const auto binPos = chID + 1;
      const std::unique_ptr<TH1D> proj(histSrcPtr->ProjectionY("proj", binPos, binPos));
      histDstPtr->Add(proj.get());
    }
  }
}
void PostProcTask::setTimestampToMOs(long long timestamp)
{
  for (int iObj = 0; iObj < getObjectsManager()->getNumberPublishedObjects(); iObj++) {
    auto mo = getObjectsManager()->getMonitorObject(iObj);
    mo->addOrUpdateMetadata(mTimestampMetaField, std::to_string(timestamp));
  }
}

void PostProcTask::finalize(Trigger t, framework::ServiceRegistryRef)
{
}

} // namespace o2::quality_control_modules::fv0<|MERGE_RESOLUTION|>--- conflicted
+++ resolved
@@ -307,16 +307,9 @@
     }
   }
 
-<<<<<<< HEAD
-  mHistTrgValidation = helper::registerHist<TH1F>(getObjectsManager(), "", "TrgValidation", "FV0 SW + HW only to validated triggers fraction", mMapTrgBits);
-  mHistTimeInWindow = helper::registerHist<TH1F>(getObjectsManager(), "", "TimeInWindowFraction", Form("FV0 Fraction of events with CFD in time gate(%i,%i) vs ChannelID;ChannelID;Event fraction with CFD in time gate", mLowTimeThreshold, mUpTimeThreshold), sNCHANNELS_PM, 0, sNCHANNELS_PM);
-  mHistCFDEff = helper::registerHist<TH1F>(getObjectsManager(), "", "CFD_efficiency", "FV0 Fraction of events with CFD in ADC gate vs ChannelID;ChannelID;Event fraction with CFD in ADC gate;", sNCHANNELS_PM, 0, sNCHANNELS_PM);
-=======
-  mMapBasicTrgBits = HelperTrgFIT::sMapBasicTrgBitsFV0;
-  mHistTrgValidation = helper::registerHist<TH1F>(getObjectsManager(), quality_control::core::PublicationPolicy::ThroughStop, "", "TrgValidation", "FV0 SW + HW only to validated triggers fraction", mMapBasicTrgBits);
+  mHistTrgValidation = helper::registerHist<TH1F>(getObjectsManager(), quality_control::core::PublicationPolicy::ThroughStop, "", "TrgValidation", "FV0 SW + HW only to validated triggers fraction", mMapTrgBits);
   mHistTimeInWindow = helper::registerHist<TH1F>(getObjectsManager(), quality_control::core::PublicationPolicy::ThroughStop, "", "TimeInWindowFraction", Form("FV0 Fraction of events with CFD in time gate(%i,%i) vs ChannelID;ChannelID;Event fraction with CFD in time gate", mLowTimeThreshold, mUpTimeThreshold), sNCHANNELS_PM, 0, sNCHANNELS_PM);
   mHistCFDEff = helper::registerHist<TH1F>(getObjectsManager(), quality_control::core::PublicationPolicy::ThroughStop, "", "CFD_efficiency", "FV0 Fraction of events with CFD in ADC gate vs ChannelID;ChannelID;Event fraction with CFD in ADC gate;", sNCHANNELS_PM, 0, sNCHANNELS_PM);
->>>>>>> aab55029
 }
 
 void PostProcTask::update(Trigger t, framework::ServiceRegistryRef)
