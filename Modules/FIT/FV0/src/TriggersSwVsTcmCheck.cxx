// Copyright 2023 CERN and copyright holders of ALICE O2.
// See https://alice-o2.web.cern.ch/copyright for details of the copyright holders.
// All rights not expressly granted are reserved.
//
// This software is distributed under the terms of the GNU General Public
// License v3 (GPL Version 3), copied verbatim in the file "COPYING".
//
// In applying this license CERN does not waive the privileges and immunities
// granted to it by virtue of its status as an Intergovernmental Organization
// or submit itself to any jurisdiction.

///
/// \file   TriggersSwVsTcmCheck.cxx
/// \author Dawid Skora dawid.mateusz.skora@cern.ch
///

#include "FV0/TriggersSwVsTcmCheck.h"
#include "QualityControl/MonitorObject.h"
#include "QualityControl/Quality.h"
#include "QualityControl/QcInfoLogger.h"
// ROOT
#include <TH1.h>
#include <TH2.h>
#include <TPaveText.h>
#include <TLine.h>
#include <TList.h>

#include <DataFormatsQualityControl/FlagReasons.h>

using namespace std;
using namespace o2::quality_control;

namespace o2::quality_control_modules::fv0
{

constexpr int kBinSwOnly = 1;
constexpr int kBinTcmOnly = 2;

void TriggersSwVsTcmCheck::configure()
{
  if (auto param = mCustomParameters.find("ccdbUrl"); param != mCustomParameters.end()) {
    setCcdbUrl(param->second);
    ILOG(Debug, Support) << "configure() : using deadChannelMap from CCDB, configured url = " << param->second << ENDM;
  } else {
    setCcdbUrl("o2-ccdb.internal");
    ILOG(Debug, Support) << "configure() : using deadChannelMap from CCDB, default url = "
                         << "o2-ccdb.internal" << ENDM;
  }

  mPositionMsgBox = { 0.15, 0.75, 0.85, 0.9 };
  if (auto param = mCustomParameters.find("positionMsgBox"); param != mCustomParameters.end()) {
    stringstream ss(param->second);
    int i = 0;
    while (ss.good()) {
      if (i > 4) {
        ILOG(Info, Support) << "Skipping next values provided for positionMsgBox" << ENDM;
        break;
      }
      string substr;
      getline(ss, substr, ',');
      mPositionMsgBox[i] = std::stod(substr);
      i++;
    }
    float minHeight = 0.09, minWidth = 0.19;
    if (mPositionMsgBox[2] - mPositionMsgBox[0] < minWidth || mPositionMsgBox[3] - mPositionMsgBox[1] < minHeight) {
      mPositionMsgBox = { 0.15, 0.75, 0.85, 0.9 };
      ILOG(Info, Support) << "MsgBox too small: returning to default" << ENDM;
    }
  }
}

Quality TriggersSwVsTcmCheck::check(std::map<std::string, std::shared_ptr<MonitorObject>>* moMap)
{
  Quality result = Quality::Null;
  int mNumErrors = 0;
  for (auto& [moName, mo] : *moMap) {
    (void)moName;
    if (mo->getName() == "TriggersSoftwareVsTCM") {
      auto* histogram = dynamic_cast<TH2*>(mo->getObject());

      if (!histogram) {
        ILOG(Error, Support) << "check(): MO TriggersSoftwareVsTCM not found" << ENDM;
        result.addReason(FlagReasonFactory::Unknown(), "MO TriggersSoftwareVsTCM not found");
        result.set(Quality::Null);
        return result;
      }

      result = Quality::Good;
      int numberOfBinsX = histogram->GetNbinsX();
      for (int binId = 1; binId <= numberOfBinsX; binId++) {
        if ((bool)(histogram->GetBinContent(binId, kBinSwOnly)) || (bool)(histogram->GetBinContent(binId, kBinTcmOnly))) {
          mNumErrors++;
          if (result.isBetterThan(Quality::Bad)) {
            result.set(Quality::Bad);
          }
          result.addReason(FlagReasonFactory::Unknown(), "Only SW or TCM trigger was activated");
        }
      }
    }
  }
  result.addMetadata("nErrors", std::to_string(mNumErrors));
  return result;
}

std::string TriggersSwVsTcmCheck::getAcceptedType() { return "TH2"; }

void TriggersSwVsTcmCheck::beautify(std::shared_ptr<MonitorObject> mo, Quality checkResult)
{
  if (!mo) {
    ILOG(Error, Support) << "beautify(): MO NULL pointer" << ENDM;
    return;
  }

  if (mo->getName() == "TriggersSoftwareVsTCM") {
    auto* histogram = dynamic_cast<TH2*>(mo->getObject());

    if (!histogram) {
      ILOG(Error, Support) << "beautify(): MO TriggersSoftwareVsTCM not found" << ENDM;
      return;
    }

    TPaveText* msg = new TPaveText(mPositionMsgBox[0], mPositionMsgBox[1], mPositionMsgBox[2], mPositionMsgBox[3], "NDC");
    histogram->GetListOfFunctions()->Add(msg);
    msg->SetName(Form("%s_msg", mo->GetName()));
    msg->Clear();
<<<<<<< HEAD
    msg->AddText(checkResult.getReasons()[0].second.c_str());
    int color = kWhite;
=======
    auto reasons = checkResult.getReasons();
    for (int i = 0; i < int(reasons.size()); i++) {
      if (i == 0) {
        msg->AddText(reasons[i].second.c_str());
        break;
      }
    }
    int color = kBlack;
>>>>>>> 61e492dc
    if (checkResult == Quality::Good) {
      color = kGreen + 1;
      msg->AddText(">> Quality::Good <<");
    } else if (checkResult == Quality::Medium) {
      color = kOrange - 1;
      msg->AddText(">> Quality::Medium <<");
    } else if (checkResult == Quality::Bad) {
      color = kRed;
      msg->AddText(">> Quality::Bad <<");
    }
    msg->SetFillStyle(1);
    msg->SetLineWidth(3);
    msg->SetLineColor(color);
    msg->SetShadowColor(color);
    msg->SetTextColor(color);
    msg->SetMargin(0.0);
  }
}

} // namespace o2::quality_control_modules::fv0<|MERGE_RESOLUTION|>--- conflicted
+++ resolved
@@ -123,10 +123,6 @@
     histogram->GetListOfFunctions()->Add(msg);
     msg->SetName(Form("%s_msg", mo->GetName()));
     msg->Clear();
-<<<<<<< HEAD
-    msg->AddText(checkResult.getReasons()[0].second.c_str());
-    int color = kWhite;
-=======
     auto reasons = checkResult.getReasons();
     for (int i = 0; i < int(reasons.size()); i++) {
       if (i == 0) {
@@ -135,7 +131,6 @@
       }
     }
     int color = kBlack;
->>>>>>> 61e492dc
     if (checkResult == Quality::Good) {
       color = kGreen + 1;
       msg->AddText(">> Quality::Good <<");
