# ---- Library ----

add_library(O2QcTPC)

target_sources(O2QcTPC PRIVATE src/PID.cxx
                             src/Tracking.cxx
                             src/Tracks.cxx
                             src/ROCReductor.cxx
                             src/Clusters.cxx
                             src/CalDetPublisher.cxx
                             src/PadCalibrationCheck.cxx
                             src/Utility.cxx
                             src/RawDigits.cxx
                             src/CheckOfTrendings.cxx
                             src/LaserTracks.cxx
                             src/LtrCalibReductor.cxx
                             src/ClusterVisualizer.cxx
                             src/TrendingTaskTPC.cxx
                             src/TrendingTaskConfigTPC.cxx
                             src/TH1ReductorTPC.cxx
                             src/TH2ReductorTPC.cxx
                             src/CheckForEmptyPads.cxx
                             src/QualityReductorTPC.cxx
                             src/DCSPTemperature.cxx
                             src/IDCs.cxx
<<<<<<< HEAD
                             src/QualityObserver.cxx)
=======
                             src/RatioGeneratorTPC.cxx)
>>>>>>> 86d3326a

target_include_directories(
  O2QcTPC
  PUBLIC $<INSTALL_INTERFACE:include>
         $<BUILD_INTERFACE:${CMAKE_CURRENT_SOURCE_DIR}/include>
  PRIVATE ${CMAKE_CURRENT_SOURCE_DIR}/src
          ${O2_ROOT}/include/GPU)

target_link_libraries(O2QcTPC
                      PUBLIC O2QualityControl
                             O2::TPCQC
                             O2::TPCWorkflow
                             O2::TPCCalibration)



add_root_dictionary(O2QcTPC
                    HEADERS include/TPC/PID.h
                            include/TPC/Tracking.h
                            include/TPC/Tracks.h
                            include/TPC/ROCReductor.h
                            include/TPC/Clusters.h
                            include/TPC/CalDetPublisher.h
                            include/TPC/PadCalibrationCheck.h
                            include/TPC/Utility.h
                            include/TPC/RawDigits.h
                            include/TPC/ClustersData.h
                            include/TPC/CheckOfTrendings.h
                            include/TPC/LaserTracks.h
                            include/TPC/LtrCalibReductor.h
                            include/TPC/ClusterVisualizer.h
                            include/TPC/SliceInfo.h
                            include/TPC/TrendingTaskTPC.h
                            include/TPC/TrendingTaskConfigTPC.h
                            include/TPC/ReductorTPC.h
                            include/TPC/TH1ReductorTPC.h
                            include/TPC/TH2ReductorTPC.h
                            include/TPC/CheckForEmptyPads.h
                            include/TPC/QualityReductorTPC.h
                            include/TPC/DCSPTemperature.h
                            include/TPC/IDCs.h
<<<<<<< HEAD
                            include/TPC/QualityObserver.h
=======
                            include/TPC/RatioGeneratorTPC.h
>>>>>>> 86d3326a
                    LINKDEF include/TPC/LinkDef.h
                    BASENAME O2QcTPC)

install(DIRECTORY ${CMAKE_CURRENT_SOURCE_DIR}/include/TPC
  DESTINATION "${CMAKE_INSTALL_INCLUDEDIR}/QualityControl")

# ---- Test(s) ----

set(TEST_SRCS test/testQcTPC.cxx)

foreach(test ${TEST_SRCS})
  get_filename_component(test_name ${test} NAME)
  string(REGEX REPLACE ".cxx" "" test_name ${test_name})

  add_executable(${test_name} ${test})
  target_link_libraries(${test_name}
                        PUBLIC O2QcTPC
                        PRIVATE Boost::unit_test_framework)
  add_test(NAME ${test_name} COMMAND ${test_name})
  set_tests_properties(${test_name} PROPERTIES TIMEOUT 60)
endforeach()

# ---- Executables ----

set(EXE_SRCS
    run/runTPCQCTrackReader.cxx)

set(EXE_NAMES
    o2-qc-run-tpctrackreader)

list(LENGTH EXE_SRCS count)
math(EXPR count "${count}-1")
foreach(i RANGE ${count})
  list(GET EXE_SRCS ${i} src)
  list(GET EXE_NAMES ${i} name)
  add_executable(${name} ${src})
  target_link_libraries(${name} PRIVATE O2QcTPC ROOT::Tree)
endforeach()

# ---- Install ----

install(TARGETS O2QcTPC ${EXE_NAMES}
        LIBRARY DESTINATION ${CMAKE_INSTALL_LIBDIR}
        ARCHIVE DESTINATION ${CMAKE_INSTALL_LIBDIR}
        RUNTIME DESTINATION ${CMAKE_INSTALL_BINDIR})

# ---- Install config files ----

install(FILES run/tpcQCPID_sampled.json
              run/tpcQCPID_direct.json
              run/tpcQCTracks_sampled.json
              run/tpcQCTracks_direct.json
              run/tpcQCTracking_direct.json
              run/tpcQCSimpleTrending.json
              run/tpcQCTrending.json
              run/tpcQCClusters_direct.json
              run/tpcQCTrackingFromExternal_direct.json
              run/tpcQCCalDetPublisher.json
              run/tpcQCPadCalibration.json
              run/tpcQCRawDigits_direct.json
              run/tpcQCTasks_multinode.json
              run/tpcQCCheckTrending.json
              run/tpcQCLaserTracks.json
              run/tpcQCTrending_laserCalib.json
              run/tpcQCClusterVisualizer.json
              run/tpcQCRawDigitVisualizer.json
              run/tpcQCTrending_slicer.json
              run/tpcQCTrending_canvas.json
              run/tpcQCDCSPTemperature.json
              run/tpcQCIDCs.json
<<<<<<< HEAD
              run/tpcQCQualityObserver.json
=======
              run/tpcQCRatio_generator.json
>>>>>>> 86d3326a
        DESTINATION etc)<|MERGE_RESOLUTION|>--- conflicted
+++ resolved
@@ -23,11 +23,8 @@
                              src/QualityReductorTPC.cxx
                              src/DCSPTemperature.cxx
                              src/IDCs.cxx
-<<<<<<< HEAD
-                             src/QualityObserver.cxx)
-=======
+                             src/QualityObserver.cxx
                              src/RatioGeneratorTPC.cxx)
->>>>>>> 86d3326a
 
 target_include_directories(
   O2QcTPC
@@ -69,11 +66,8 @@
                             include/TPC/QualityReductorTPC.h
                             include/TPC/DCSPTemperature.h
                             include/TPC/IDCs.h
-<<<<<<< HEAD
                             include/TPC/QualityObserver.h
-=======
                             include/TPC/RatioGeneratorTPC.h
->>>>>>> 86d3326a
                     LINKDEF include/TPC/LinkDef.h
                     BASENAME O2QcTPC)
 
@@ -144,9 +138,6 @@
               run/tpcQCTrending_canvas.json
               run/tpcQCDCSPTemperature.json
               run/tpcQCIDCs.json
-<<<<<<< HEAD
               run/tpcQCQualityObserver.json
-=======
               run/tpcQCRatio_generator.json
->>>>>>> 86d3326a
         DESTINATION etc)