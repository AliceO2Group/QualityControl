
# Advanced topics

<!--TOC generated with https://github.com/ekalinin/github-markdown-toc-->
<!--./gh-md-toc --insert /path/to/README.md-->
<!--ts-->
* [Advanced topics](#advanced-topics)
   * [Plugging the QC to an existing DPL workflow](#plugging-the-qc-to-an-existing-dpl-workflow)
   * [Production of QC objects outside this framework](#production-of-qc-objects-outside-this-framework)
      * [Configuration](#configuration)
      * [Example 1: basic](#example-1-basic)
      * [Example 2: advanced](#example-2-advanced)
      * [Limitations](#limitations)
   * [Multi-node setups](#multi-node-setups)
   * [Writing a DPL data producer](#writing-a-dpl-data-producer)
   * [Access run conditions and calibrations from the CCDB](#access-run-conditions-and-calibrations-from-the-ccdb)
   * [Definition and access of task-specific configuration](#definition-and-access-of-task-specific-configuration)
   * [Custom metadata](#custom-metadata)
   * [Display a non-standard ROOT object in QCG](#display-a-non-standard-root-object-in-qcg)
   * [Canvas options](#canvas-options)
   * [QC with DPL Analysis](#qc-with-dpl-analysis)
      * [Getting AODs directly](#getting-aods-directly)
      * [Merging with other analysis workflows](#merging-with-other-analysis-workflows)
      * [Enabling a workflow to run on Hyperloop](#enabling-a-workflow-to-run-on-hyperloop)
   * [Monitoring metrics](#monitoring-metrics)
   * [Details on the data storage format in the CCDB](#details-on-the-data-storage-format-in-the-ccdb)
      * [Data storage format before v0.14 and ROOT 6.18](#data-storage-format-before-v014-and-root-618)
   * [Local CCDB setup](#local-ccdb-setup)
   * [Local QCG (QC GUI) setup](#local-qcg-qc-gui-setup)
   * [FLP Suite](#flp-suite)
      * [Developing QC modules on a machine with FLP suite](#developing-qc-modules-on-a-machine-with-flp-suite)
      * [Switch detector in the workflow <em>readout-dataflow</em>](#switch-detector-in-the-workflow-readout-dataflow)
   * [Configuration files details](#configuration-files-details)
      * [Global configuration structure](#global-configuration-structure)
      * [Common configuration](#common-configuration)
      * [QC Tasks configuration](#qc-tasks-configuration)
      * [QC Checks configuration](#qc-checks-configuration)
      * [QC Aggregators configuration](#qc-aggregators-configuration)
      * [QC Post-processing configuration](#qc-post-processing-configuration)
      * [External tasks configuration](#external-tasks-configuration)
   * [Data Sampling monitoring](#data-sampling-monitoring)
<!--te-->

[← Go back to Post-processing](PostProcessing.md) | [↑ Go to the Table of Content ↑](../README.md) | [Continue to Frequently Asked Questions →](FAQ.md)

## Plugging the QC to an existing DPL workflow

Your existing DPL workflow can simply be considered a publisher. Therefore, replace `o2-qc-run-producer` with your own workflow.

For example, if TPC wants to monitor the output `{"TPC", "CLUSTERS"}` of the workflow `o2-qc-run-tpcpid`, modify the config file to point to the correct data and do :
```
o2-qc-run-tpcpid | o2-qc --config json://${QUALITYCONTROL_ROOT}/etc/tpcQCPID.json
```

## Production of QC objects outside this framework
QC objects (e.g. histograms) are typically produced in a QC task.
This is however not the only way. Some processing tasks such as the calibration
might have already processed the data and produced histograms that should be
monitored. Instead of re-processing and doing twice the work, one can simply
push this QC object to the QC framework where it will be checked and stored.

### Configuration

Let be a device in the main data flow that produces a histogram on a channel defined as `TST/HISTO/0`. To get this histogram in the QC and check it, add to the configuration file an "external device":
```yaml
    "externalTasks": {
      "External-1": {
        "active": "true",
        "query": "External-1:TST/HISTO/0",  "": "Query specifying where the objects to be checked and stored are coming from. Use the task name as binding. The origin (e.g. TST) is used as detector name for the objects."
      }
    },
    "checks": {
```
The "query" syntax is the same as the one used in the DPL and in the Dispatcher. It must match the output of another device, whether it is in the same workflow or in a piped one.
The `binding` (first part, before the colon) is used in the path of the stored objects and thus we encourage to use the task name to avoid confusion. Moreover, the `origin` (first element after the colon) is used as detectorName.

### Example 1: basic

As a basic example, we are going to produce histograms with the HistoProducer and collect them with the QC. The configuration is in [basic-external-histo.json](https://github.com/AliceO2Group/AliceO2/tree/dev/Framework/basic-external-histo.json). An external task is defined and named "External-1" (see subsection above). It is then used in the Check QCCheck :
```yaml
      "QcCheck": {
        "active": "true",
        "className": "o2::quality_control_modules::skeleton::SkeletonCheck",
        "moduleName": "QcSkeleton",
        "policy": "OnAny",
        "detectorName": "TST",
        "dataSource": [{
          "type": "ExternalTask",
          "name": "External-1",
          "MOs": ["hello"]
        }]
      }
```
When using this feature, make sure that the name of the MO in the Check definition matches the name of the object you are sending from the external device.

To run it, do:
```yaml
o2-qc-run-histo-producer | o2-qc --config  json://${QUALITYCONTROL_ROOT}/etc/basic-external-histo.json
```

The object is visible in the QCG or the CCDB at `qc/TST/MO/External-1/hello_0`. In general we publish the objects of an external device at `qc/<detector>/MO/<binding>/object`.

The check results are stored at `qc/<detector>/QO/<binding>/object`.

### Example 2: advanced

This second, more advanced, example mixes QC tasks and external tasks. It is defined in [advanced-external-histo.json](https://github.com/AliceO2Group/AliceO2/tree/dev/Framework/advanced-external-histo.json). It is represented here:

![alt text](images/Advanced-external.png)

First, it runs 1 QC task (QC-TASK-RUNNER-QcTask) getting data from a data producer (bottom boxes, typical QC worfklow).

On top we see 3 histogram producers. `histoProducer-2` is not part of the QC, it is not an external device defined in the configuration file. The two other histogram producers are configured as external devices in the configuration file.

`histoProducer-0` produces an object that is used in a check (`QcCheck-External-1`). `histoProducer-1` objects are not used in any check but we generate one automatically to take care of the storage in the database.

To run it, do:
```yaml
o2-qc-run-producer | o2-qc-run-histo-producer --producers 3 --histograms 3 | o2-qc --config  json://${QUALITYCONTROL_ROOT}/etc/advanced-external-histo.json 
```

### Limitations

1. Objects sent by the external device must be either a TObject or a TObjArray. In the former case, the object will be sent to the checker encapsulated in a MonitorObject. In the latter case, each TObject of the TObjArray is encapsulated in a MonitorObject and is sent to the checker.

## Multi-node setups

During the data-taking Quality Control runs on a distributed computing system. Some QC Tasks are
executed on dedicated QC servers, while others run on FLPs and EPNs. In the first case, messages
coming from Data Sampling should reach QC servers where they are processed. In the latter case,
locally produced Monitor Objects should be merged on QC servers and then have Checks run on them.
By **remote QC tasks** we mean those which run on QC servers (**remote machines**), while **local QC Tasks**
run on FLPs and EPNs (**local machines**).

Setting up a multinode setup to run standalone or with AliECS requires different amount of parameters,
as some of them are overwritten by AliECS anyway. Such parameters are marked accordingly. Please note
that for now we support cases with one or more local machines, but just only one remote machine.

In our example, we assume having two local processing nodes (`localnode1`, `localnode2`) and one
QC node (`qcnode`). There are two types of QC Tasks declared:
- `MultiNodeLocal` which are executed on the local nodes and their results are merged and checked
  on the QC server.
- `MultiNodeRemote` which runs on the QC server, receiving a small percent of data from
  `localnode2` only. Mergers are not needed in this case, but there is a process running Checks against
  Monitor Objects generated by this Task.

We use the `SkeletonTask` class for both, but any Task can be used of course. Should a Task be local,
all its `MonitorObject`s need to be mergeable - they should be one of the mergeable ROOT types (histograms, TTrees)
or inherit [MergeInterface](https://github.com/AliceO2Group/AliceO2/blob/dev/Utilities/Mergers/include/Mergers/MergeInterface.h).

These are the steps to follow to get a multinode setup:

1. Prepare a configuration file.

In this example we will use the `Framework/multiNode.json` config file. A config file should look
almost like the usual one, but with a few additional parameters. In case of a local task, these parameters should be
added:

```json
    "tasks": {
      "MultiNodeLocal": {
        "active": "true",
        ...
        "location": "local",
        "localMachines": [
          "localnode1",
          "localnode2"
        ],
        "remoteMachine": "qcnode",   "":"not needed with AliECS",
        "remotePort": "30132",       "":"not needed with AliECS",
        "mergingMode": "delta",      "":"if absent, delta is default"
      }
    },
```
List the local processing machines in the `localMachines` array. `remoteMachine` should contain the host name which
<<<<<<< HEAD
 will serve as a QC server and `remotePort` should be a port number on which Mergers will wait for upcoming MOs. Make
 sure it is not used by other service. If different QC Tasks are run in parallel, use separate ports for each. One
 also may choose the merging mode - `delta` is the default and recommended (tasks are reset after each cycle, so they
 send only updates), but if it is not feasible, Mergers may expect `entire` objects - tasks are not reset, they
 always send entire objects and the latest versions are combined in Mergers.
 
With the `delta` mode, one can cheat by specifying just one local machine name and referencing only that one later.
This is not possible with `entire` mode, because then Mergers need identifiable data sources to merge objects correctly.
=======
will serve as a QC server and `remotePort` should be a port number on which Mergers will wait for upcoming MOs. Make
sure it is not used by other service. If different QC Tasks are run in parallel, use separate ports for each. One
also may choose the merging mode - `delta` is the default and recommended (tasks are reset after each cycle, so they
send only updates), but if it is not feasible, Mergers may expect `entire` objects - tasks are not reset, they
always send entire objects and the latest versions are combined in Mergers.
>>>>>>> c8cad1e8

In case of a remote task, choosing `"remote"` option for the `"location"` parameter is enough.

```json
    "tasks": {
      ...
      "MultiNodeRemote": {
        "active": "true",
        ...
        "dataSource": {
          "type": "dataSamplingPolicy",
          "name": "rnd-little"
        },
        "taskParameters": {},
        "location": "remote"
      }
    }
```

<<<<<<< HEAD
In case the task is running remotely, one has to specify the machines where data should be published to external 
machines (with remote tasks) and a local port number. Use separate ports for each Data Sampling Policy.
=======
However in both cases, one has to specify the machines where data should be sampled, as below. If data should be
published to external machines (with remote tasks), one has to add a local port number. Use separate ports for each
Data Sampling Policy.
>>>>>>> c8cad1e8
```json
{
  "dataSamplingPolicies": [
    ...
    {
      "id": "rnd-little",
      "active": "true",
      "machines": [        "","needed only for remote QC tasks",
        "localnode2"
      ],
      "port": "30333",     "":"not needed with AliECS",
      ...
    }
  ]
}
```
/
2. Make sure that the firewalls are properly configured. If your machines block incoming/outgoing connections by
<<<<<<< HEAD
 default, you can add these rules to the firewall (run as sudo). Consider enabling only concrete ports or a small
 range of those.
=======
   default, you can add these rules to the firewall (run as sudo). Consider enabling only concrete ports or a small
   range of those.
>>>>>>> c8cad1e8

```
# localnode1 and localnode2 :
iptables -I INPUT -p tcp -m conntrack --ctstate NEW,ESTABLISHED -s qcnode -j ACCEPT
iptables -I OUTPUT -p tcp -m conntrack --ctstate NEW,ESTABLISHED -d qcnode -j ACCEPT
# qcnode:
iptables -I INPUT -p tcp -m conntrack --ctstate NEW,ESTABLISHED -s localnode1 -j ACCEPT
iptables -I OUTPUT -p tcp -m conntrack --ctstate NEW,ESTABLISHED -d localnode1 -j ACCEPT
iptables -I INPUT -p tcp -m conntrack --ctstate NEW,ESTABLISHED -s localnode2 -j ACCEPT
iptables -I OUTPUT -p tcp -m conntrack --ctstate NEW,ESTABLISHED -d localnode2 -j ACCEPT
```
If your network is isolated, you might consider disabling the firewall as an alternative. Be wary of the security risks.
```
systemctl stop firewalld     # to disable until reboot
systemctl disable firewalld  # to disable permanently
```

3. Install the same version of the QC software on each of these nodes. We cannot guarantee that different QC versions will talk to each other without problems. Also, make sure the configuration file that you will use is the same everywhere.

4. Run each part of the workflow. In this example `o2-qc-run-producer` represents any DPL workflow, here it is just a process which produces some random data.
```
# On localnode1:
o2-qc-run-producer | o2-qc --config json:/${QUALITYCONTROL_ROOT}/etc/multiNode.json --local --host localnode1 -b
# On localnode2:
o2-qc-run-producer | o2-qc --config json:/${QUALITYCONTROL_ROOT}/etc/multiNode.json --local --host localnode2 -b
# On qcnode:
o2-qc --config json:/${QUALITYCONTROL_ROOT}/etc/multiNode.json --remote
```

If there are no problems, on QCG you should see the `example` histogram updated under the paths `qc/TST/MO/MultiNodeLocal`
and `qc/TST/MO/MultiNodeRemote`, and corresponding Checks under the path `qc/TST/QO/`.

<<<<<<< HEAD
When using AliECS, one has to generate workflow templates and upload them to the corresponding repository. Please
contact the QC or AliECS developers to receive assistance or instruction on how to do that.

## Writing a DPL data producer 
=======
## Writing a DPL data producer
>>>>>>> c8cad1e8

For your convenience, and although it does not lie within the QC scope, we would like to document how to write a simple data producer in the DPL. The DPL documentation can be found [here](https://github.com/AliceO2Group/AliceO2/blob/dev/Framework/Core/README.md) and for questions please head to the [forum](https://alice-talk.web.cern.ch/).

As an example we take the `DataProducerExample` that you can find in the QC repository. It is produces a number. By default it will be 1s but one can specify with the parameter `my-param` a different number. It is made of 3 files :
* [runDataProducerExample.cxx](../Framework/src/runDataProducerExample.cxx) :
  This is an executable with a basic data producer in the Data Processing Layer.
  There are 2 important functions here :
    * `customize(...)` to add parameters to the executable. Note that it must be written before the includes for the dataProcessing.
    * `defineDataProcessing(...)` to define the workflow to be ran, in our case the device(s) publishing the number.
* [DataProducerExample.h](../Framework/include/QualityControl/DataProducerExample.h) :
  The key elements are :
    1. The include `#include <Framework/DataProcessorSpec.h>`
    2. The function `getDataProducerExampleSpec(...)` which must return a `DataProcessorSpec` i.e. the description of a device (name, inputs, outputs, algorithm)
    3. The function `getDataProducerExampleAlgorithm` which must return an `AlgorithmSpec` i.e. the actual algorithm that produces the data.
* [DataProducerExample.cxx](../Framework/src/DataProducerExample.cxx) :
  This is just the implementation of the header described just above. You will probably want to modify `getDataProducerExampleSpec` and the inner-most block of `getDataProducerExampleAlgorithm`. You might be taken aback by the look of this function, if you don't know what a _lambda_ is just ignore it and write your code inside the accolades.

You will probably write it in your detector's O2 directory rather than in the QC repository.

## Access run conditions and calibrations from the CCDB

The MonitorObjects generated by Quality Control are stored in a dedicated
repository based on CCDB. The run conditions, on the other hand, are located
in another, separate database. One can access these conditions inside a
Task by a dedicated method of the TaskInterface, as below:
```
TObject* condition = TaskInterface::retrieveCondition("Path/to/condition");
if (condition) {
  LOG(INFO) << "Retrieved " << condition->ClassName();
  delete condition;
}
```
Make sure to declare a valid URL of CCDB in the config file. Keep in
mind that it might be different from the CCDB instance used for storing
QC objects.

```
{
  "qc": {
    "config": {
     ...
      "conditionDB": {
        "url": "ccdb-test.cern.ch:8080"
      }
    },
    ...
```

## Definition and access of task-specific configuration

A task can access custom parameters declared in the configuration file at `qc.tasks.<task_name>.taskParameters`. They are stored inside a key-value map named mCustomParameters, which is a protected member of `TaskInterface`.

One can also tell the DPL driver to accept new arguments. This is done using the `customize` method at the top of your workflow definition (usually called "runXXX" in the QC).

For example, to add two parameters of different types do :
```
void customize(std::vector<ConfigParamSpec>& workflowOptions)
{
  workflowOptions.push_back(
    ConfigParamSpec{ "config-path", VariantType::String, "", { "Path to the config file. Overwrite the default paths. Do not use with no-data-sampling." } });
  workflowOptions.push_back(
    ConfigParamSpec{ "no-data-sampling", VariantType::Bool, false, { "Skips data sampling, connects directly the task to the producer." } });
}
```

## Custom metadata

One can add custom metadata on the QC objects produced in a QC task.
Simply call `ObjectsManager::addMetadata(...)`, like in
```
  // add a metadata on histogram mHistogram, key is "custom" and value "34"
  getObjectsManager()->addMetadata(mHistogram->GetName(), "custom", "34");
```
This metadata will end up in the QCDB.

## Display a non-standard ROOT object in QCG

Users can publish objects inheriting from a custom class, e.g. not a TH2F but a MyCustomClass, as long as a dictionary is available. By default, JSROOT and in turn the QCG won't be able to display such objects.

The solution depends on the strategy to adopt to display the object.

1. The custom class has multiple inheritance and one of them is a standard ROOT object which the QCG can display (e.g. a histogram). In such case, add a member `mTreatMeAs` to your custom class and set it to the name of the class that should be used to interpret and display the data. There is an example in the Example module : 
```c++
  std::string mTreatMeAs = "TH2F"; // the name of the class this object should be considered as when drawing in QCG.
```
2. [Not ready yet] The class encapsulates the object that should actually be drawn. Contact us if you need this feature, we can easily add it. 
3. [Not ready yet] The class cannot be drawn in the ways outlined above and need a custom piece of JS to actually do it. Contact us if you need this feature, it is not a trivial thing to do. 

## Canvas options

The developer of a Task might perfectly know how to display a plot or a graph but cannot set these options if they belong to the Canvas. This is typically the case of `drawOptions` such as `colz` or `alp`. It is also the case for canvases' properties such as logarithmic scale and grid. These options can be set by the end user in the QCG but it is likely that the developer wants to give pertinent default options.

To do so, one can use one of the two following methods.
* `TObjectsManager::setDefaultDrawOptions(<objectname or pointer>, string& drawOptions)`

  `drawOptions` is a space-separated list of drawing options. E.g. "colz" or "alp lego1".
* `TObjectsManager::setDisplayHint(<objectname or pointer>, string& hints)`

  `hints` is a space-separated list of hints on how to draw the object. E.g. "logz" or "gridy logy".

  Currently supported by QCG: logx, logy, logz, gridx, gridy, gridz.

## QC with DPL Analysis

It is possible to attach QC to the Run 3 Analysis Tasks, as they use Data Processing Layer, just as
QC. AOD tables can be requested as direct data sources and then read by a QC task with
TableConsumer. One can also request AOD tables directly from an AOD file.

In this piece of documentation it is assumed that the users already have some idea about QC and
[DPL Analysis](https://aliceo2group.github.io/analysis-framework), and
they have an access to AOD files following the Run 3 data model.

### Getting AODs directly

First, let's see how to get data directly from an AOD file. To read the table, we will use TableConsumer from DPL, as in [the example of a QC analysis
task](../Modules/Example/src/AnalysisTask.cxx):
```
void AnalysisTask::monitorData(o2::framework::ProcessingContext& ctx)
{
  auto s = ctx.inputs().get<framework::TableConsumer>("aod-data");
  auto table = s->asArrowTable();
  ...
}
```
In [our QC configuration file](../Modules/Example/etc/analysisDirect.json) we will request AOD data as a direct source
, just as normal Analysis Tasks do:
```
    "tasks": {
      "AnalysisQcTask": {
        "active": "true",
        "className": "o2::quality_control_modules::example::AnalysisTask",
        "moduleName": "QcExample",
        "detectorName": "TST",
        "cycleDurationSeconds": "10",
        "maxNumberCycles": "-1",
        "dataSource": {
          "type": "direct",
          "query": "aod-data:AOD/TRACK:PAR/0"
        },
        "location": "remote"
      }
    },
```
Then we can run the processing with the following command:
```
o2-qc --config json://${QUALITYCONTROL_ROOT}/etc/analysisDirect.json -b --aod-file AO2D.root
```

### Merging with other analysis workflows

Now, let's try to subscribe to data generated in another analysis workflow -
[`o2-analysistutorial-tracks-combinations`](https://github.com/AliceO2Group/AliceO2/tree/dev/Analysis/Tutorials/src/tracksCombinations.cxx),
which produces a new table with hash numbers generated out of tracks in AODs:
```
...
DECLARE_SOA_TABLE(Hashes, "AOD", "HASH", hash::Bin);  
...
```
Thus, in [our QC config file](../Modules/Example/etc/analysisDerived.json) we should query data described as `AOD/HASH/0`:
```
    "tasks": {
      "AnalysisQcTask": {
        "active": "true",
        "className": "o2::quality_control_modules::example::AnalysisTask",
        "moduleName": "QcExample",
        "detectorName": "TST",
        "cycleDurationSeconds": "10",
        "maxNumberCycles": "-1",
        "dataSource": {
          "type": "direct",
          "query": "aod-data:AOD/HASH/0"
        },
        "location": "remote"
      }
    },
```

Finally, we can run the example by merging the two workflows. Remember to specify the AOD file path in both workflows
, even if QC does need data directly from the file.
```
o2-analysistutorial-tracks-combinations --aod-file AO2D.root  -b | \
  o2-qc --config json://${QUALITYCONTROL_ROOT}/etc/analysisDerived.json -b --aod-file AO2D.root
```

### Enabling a workflow to run on Hyperloop

Hyperloop requires a workflow JSON dump in order to run it on Grid. To generate such a dump, in CMakeLists.txt of a
detector libraryone should use `configure_file` to install the configuration files, then `o2_add_qc_workflow` to
declare a QC analysis workflow. The first argument is an arbitrary workflow name, the second is the configuration
file path in the installation directory. For example:

```
configure_file("etc/analysisDirect.json" "${CMAKE_INSTALL_PREFIX}/etc/analysisDirect.json")
configure_file("etc/analysisDerived.json" "${CMAKE_INSTALL_PREFIX}/etc/analysisDerived.json")

# ---- Workflows for analysis ----

o2_add_qc_workflow(WORKFLOW_NAME o2-qc-example-analysis-direct CONFIG_FILE_PATH ${CMAKE_INSTALL_PREFIX}/etc/analysisDirect.json)
o2_add_qc_workflow(WORKFLOW_NAME o2-qc-example-analysis-derived CONFIG_FILE_PATH ${CMAKE_INSTALL_PREFIX}/etc/analysisDerived.json)
```
## Monitoring metrics

The QC framework publishes monitoring metrics concerning data/object rates, which are published to the monitoring backend
specified in the `"monitoring.url"` parameter in config files. If QC is run in standalone mode (no AliECS) and with 
`"infologger:///debug?qc"` as the monitoring backend, the metrics will appear in logs in buffered chunks. To force
printing them as soon as they are reported, please also add `--monitoring-backend infologger://` as the argument.

One can also enable publishing metrics related to CPU/memory usage. To do so, use `--resources-monitoring <interval_sec>`.

## Details on the data storage format in the CCDB

Each MonitorObject is stored as a TFile in the CCDB.
It is therefore possible to easily open it with ROOT when loaded with alienv. It also seamlessly supports class schema evolution.

The MonitorObjects are stored at a path which is enforced by the qc framework : `/qc/<detector code>/MO/<task name>/object/name`
Note that the name of the object can contain slashes (`/`) in order to build a sub-tree visible in the GUI.
The detector name and the taskname are set in the config file :
```json
"tasks": {
  "QcTask": {       <---------- task name
    "active": "true",
    "className": "o2::quality_control_modules::skeleton::SkeletonTask",
    "moduleName": "QcSkeleton",
    "detectorName": "TST",       <---------- detector name
```

The quality is stored as a CCDB metadata of the object.

### Data storage format before v0.14 and ROOT 6.18

Before September 2019, objects were serialized with TMessage and stored as _blobs_ in the CCDB. The main drawback was the loss of the corresponding streamer infos leading to problems when the class evolved or when accessing the data outside the QC framework.

The QC framework is nevertheless backward compatible and can handle the old and the new storage system.

## Local CCDB setup

Having a central ccdb for test (ccdb-test) is handy but also means that everyone can access, modify or delete the data. If you prefer to have a local instance of the CCDB, for example in your lab or on your development machine, follow these instructions.

1. Download the local repository service from http://alimonitor.cern.ch/download/local.jar

2. The service can simply be run with
   `java -jar local.jar`

It will start listening by default on port 8080. This can be changed either with the java parameter “tomcat.port” or with the environment variable “TOMCAT_PORT”. Similarly the default listening address is 127.0.0.1 and it can be changed with the java parameter “tomcat.address” or with the environment variable “TOMCAT_ADDRESS” to something else (for example ‘*’ to listen on all interfaces).

By default the local repository is located in /tmp/QC (or java.io.tmpdir/QC to be more precise). You can change this location in a similar way by setting the java parameter “file.repository.location” or the environment variable “FILE_REPOSITORY_LOCATION”.

The address of the CCDB will have to be updated in the Tasks config file.

At the moment, the description of the REST api can be found in this document : https://docs.google.com/presentation/d/1PJ0CVW7QHgnFzi0LELc06V82LFGPgmG3vsmmuurPnUg

## Local QCG (QC GUI) setup

To install and run the QCG locally please follow these instructions : https://github.com/AliceO2Group/WebUi/tree/dev/QualityControl#installation

## FLP Suite

The QC is part of the FLP Suite. The Suite is installed on FLPs through RPMs and is configured with ansible. As a consequence a few things are different in this context compared to a pure development setup.

### Developing QC modules on a machine with FLP suite

__Option 1__: Rebuild everything locally and point ECS to it

1. Prepare the machine for aliBuild : https://alice-doc.github.io/alice-analysis-tutorial/building/custom.html
2. `aliBuild init QualityControl@master`
3. You might want to switch alidist to a branch corresponding to an FLP Suite version but `master` should work as well.
4. `aliBuild build O2Suite --defaults o2-dataflow`     
   It is necessary to build `O2Suite` and not `QualityControl`
6. Run alienv at least once, or each time you switch branch: `alienv enter O2Suite/latest`
7. Copy the absolute path to `sw/MODULES/<arch>`
8. In aliECS, add a parameter `modulepath` and paste the path.
9. When running with aliECS, the software from your build will be used.

__Option 2__: Build on your development setup and scp the library

1. Switch alidist to the branch corresponding to the flp-suite you installed, e.g. `flp-suite-v0.12.0`.
2. Rebuild QC using alibuild
3. Backup the library (/opt/alisw/el7/QualityControl/<version>/lib)
3. scp from development setup alice/sw/slc7_x86-64/QualityControl/latest/lib/yourlib* to /opt/alisw/el7/QualityControl/<version>/lib on the FLP.
4. Rebuild the aliECS environment.

__Option 3__: Rebuild only the QC reusing the installed software

NOT WORKING YET, follow it up here: https://alice.its.cern.ch/jira/browse/O2-1896

### Switch detector in the workflow _readout-dataflow_

The workflow readout-dataflow works by default with the detector code TST. To run with another detector (e.g. EMC) do:

2. Replace all instances of `TST` in the QC config file in consul with the one of the detector (e.g. `EMC`).
2. Set the variable `detector` in aliECS to the detector (e.g. `EMC`).

## Configuration files details

The QC requires a number of configuration items. An example config file is
provided in the repo under the name _example-default.json_. This is a quick reference for all the parameters.

### Global configuration structure

This is the global structure of the configuration in QC.

```json
{
  "qc": {
    "config": {

    },
    "tasks": {
      
    },
    "externalTasks": {
    
    },
    "checks": {
      
    },
    "postprocessing": {
      
    }
  },
  "dataSamplingPoliciesFile": "json:///path/to/data/sampling/config.json",
  "dataSamplingPolicies": [

  ]
}
```

There are four QC-related components:
- "config" - contains global configuration of QC which apply to any component. It is required in any configuration
  file.
- "tasks" - contains declarations of QC Tasks. It is mandatory for running topologies with Tasks and
  Checks.
- "externalTasks" - contains declarations of external devices which sends objects to the QC to be checked and stored.
- "checks" - contains declarations of QC Checks. It is mandatory for running topologies with
  Tasks and Checks.
- "postprocessing" - contains declarations of PostProcessing Tasks. It is only needed only when Post-Processing is
  run.

The configuration file can also include a path to Data Sampling configuration ("dataSamplingPoliciesFile") or the
list of Data Sampling Policies. Please refer to the [Data Sampling documentation](https://github.com/AliceO2Group/AliceO2/tree/dev/Framework/Core#data-sampling) to find more information.

### Common configuration

This is how a typical "config" structure looks like. Each configuration element is described with a relevant comment
afterwards. The `"": "<comment>",` formatting is to keep the JSON structure valid. Please note that these comments
should not be present in real configuration files.

```json
{
  "qc": {
    "config": {
      "database": {                       "": "Configuration of a QC database (the place where QC results are stored).",
        "username": "qc_user",            "": "Username to log into a DB. Relevant only to the MySQL implementation.",
        "password": "qc_user",            "": "Password to log into a DB. Relevant only to the MySQL implementation.",
        "name": "quality_control",        "": "Name of a DB. Relevant only to the MySQL implementation.",
        "implementation": "CCDB",         "": "Implementation of a DB. It can be CCDB, or MySQL (deprecated).",
        "host": "ccdb-test.cern.ch:8080", "": "URL of a DB."
      },
      "Activity": {                       "": ["Configuration of a QC Activity (Run). This structure is subject to",
                                               "change or the values might come from other source (e.g. AliECS)." ],
        "number": "42",                   "": "Activity number.",
        "type": "2",                      "": "Arbitrary activity type."
      },
      "monitoring": {                     "": "Configuration of the Monitoring library.",
        "url": "infologger:///debug?qc",  "": ["URI to the Monitoring backend. Refer to the link below for more info:",
                                               "https://github.com/AliceO2Group/Monitoring#monitoring-instance"]
      },
      "consul": {                         "": "Configuration of the Consul library (used for Service Discovery).",
        "url": "http://consul-test.cern.ch:8500", "": "URL of the Consul backend"
      },
      "conditionDB": {                    "": ["Configuration of the Conditions and Calibration DataBase (CCDB).",
                                               "Do not mistake with the CCDB which is used as QC repository."],
        "url": "ccdb-test.cern.ch:8080",  "": "URL of a CCDB"
      },
      "infologger": {                     "": "Configuration of the Infologger (optional).",
        "filterDiscardDebug": "false",    "": "Set to 1 to discard debug and trace messages (default: false)",
        "filterDiscardLevel": "2",        "": "Message at this level or above are discarded (default: 21 - Trace)" 
      }
    }
  }
}
```

### QC Tasks configuration

Below the full QC Task configuration structure is described. Note that more than one task might be declared inside in
the "tasks" path.

 ```json
{
  "qc": {
    "tasks": {
      "QcTaskName": {                       "": "Name of the QC Task. Less than 14 character names are preferred.",
        "active": "true",                   "": "Activation flag. If not \"true\", the Task will not be created.",
        "className": "namespace::of::Task", "": "Class name of the QC Task with full namespace.",
        "moduleName": "QcSkeleton",         "": "Library name. It can be found in CMakeLists of the detector module.",
        "detectorName": "TST",              "": "3-letter code of the detector.",
        "cycleDurationSeconds": "10",       "": "Duration of one cycle (how often MonitorObjects are published).",
        "maxNumberCycles": "-1",            "": "Number of cycles to perform. Use -1 for infinite.",
        "dataSource": {                     "": "Data source of the QC Task.",
          "type": "dataSamplingPolicy",     "": "Type of the data source, \"dataSamplingPolicy\" or \"direct\".",
          "name": "tst-raw",                "": "Name of Data Sampling Policy. Only for \"dataSamplingPolicy\" source.",
          "query" : "raw:TST/RAWDATA/0",    "": "Query of the data source. Only for \"direct\" source."
        },
        "taskParameters": {                 "": "User Task parameters which are then accessible as a key-value map.",
          "myOwnKey": "myOwnValue",         "": "An example of a key and a value. Nested structures are not supported"
        },
        "location": "local",                "": ["Location of the QC Task, it can be local or remote. Needed only for",
                                                 "multi-node setups, not respected in standalone development setups."],
        "localMachines": [                  "", "List of local machines where the QC task should run. Required only",
                                            "", "for multi-node setups.",
          "o2flp1",                         "", "Hostname of a local machine.",
          "o2flp2",                         "", "Hostname of a local machine."
        ],
        "remoteMachine": "o2qc1",           "": "Remote QC machine hostname. Required ony for multi-node setups.",
        "remotePort": "30432",              "": "Remote QC machine TCP port. Required ony for multi-node setups.",
        "mergingMode": "delta",             "": "Merging mode, \"delta\" (default) or \"entire\" objects are expected"
      }
    }
  }
}
```

### QC Checks configuration

Below the full QC Checks configuration structure is described. Note that more than one check might be declared inside in
the "checks" path. Please also refer to [the Checks documentation](doc/ModulesDevelopment.md#configuration) for more details.

 ```json
{
  "qc": {
    "checks": {
      "MeanIsAbove": {                "": "Name of the Check. Less than 12 character names are preferred.",
        "active": "true",             "": "Activation flag. If not \"true\", the Check will not be run.",
        "className": "ns::of::Check", "": "Class name of the QC Check with full namespace.",
        "moduleName": "QcCommon",     "": "Library name. It can be found in CMakeLists of the detector module.",
        "detectorName": "TST",        "": "3-letter code of the detector.",
        "policy": "OnAny",            "": ["Policy which determines when MOs should be checked. See the documentation",
                                           "of Checks for the list of available policies and their behaviour."],
        "dataSource": [{              "": "List of data source of the Check.",
          "type": "Task",             "": "Type of the data source, \"Task\", \"ExternalTask\" or \"PostProcessing\"", 
          "name": "myTask_1",         "": "Name of the Task",
          "MOs": [ "example" ],       "": ["List of MOs to be checked. "
                                            "Can be omitted to mean \"all\"."]
        }],
        "checkParameters": {          "": "User Check parameters which are then accessible as a key-value map.",
          "myOwnKey": "myOwnValue",   "": "An example of a key and a value. Nested structures are not supported"
        }
      }
    }
  }
}
```

### QC Aggregators configuration

Below the full QC Aggregators configuration structure is described. Note that more than one aggregator might be declared inside in
the "aggregators" path. Please also refer to [the Aggregators documentation](doc/ModulesDevelopment.md#quality-aggregation) for more details.

```json
{
  "qc": {
    "aggregators": {
      "MyAggregator1": {              "": "Name of the Aggregator. Less than 12 character names are preferred.",
        "active": "true",             "": "Activation flag. If not \"true\", the Aggregator will not be run.",
        "className": "ns::of::Aggregator", "": "Class name of the QC Aggregator with full namespace.",
        "moduleName": "QcCommon",     "": "Library name. It can be found in CMakeLists of the detector module.",
        "policy": "OnAny",            "": ["Policy which determines when QOs should be aggregated. See the documentation",
                                           "of Aggregators for the list of available policies and their behaviour."],
        "detectorName": "TST",        "": "3-letter code of the detector.",
        "dataSource": [{              "": "List of data source of the Aggregator.",
          "type": "Check",,           "": "Type of the data source: \"Check\" or \"Aggregator\"", 
          "name": "dataSizeCheck",    "": "Name of the Check or Aggregator",
          "QOs": ["newQuality", "another"], "": ["List of QOs to be checked.",
                                          "Can be omitted for Checks", 
                                          "that publish a single Quality or to mean \"all\"."]
        }]
      }
    }
  }
}
```

### QC Post-processing configuration

Below the full QC Post-processing (PP) configuration structure is described. Note that more than one PP Task might be
declared inside in the "postprocessing" path. Please also refer to [the Post-processing documentation](doc/PostProcessing.md) for more details.

```json
{
  "qc": {
    "postprocessing": {
      "ExamplePostprocessing": {              "": "Name of the PP Task.",
        "active": "true",                     "": "Activation flag. If not \"true\", the PP Task will not be run.",
        "className": "namespace::of::PPTask", "": "Class name of the PP Task with full namespace.",
        "moduleName": "QcSkeleton",           "": "Library name. It can be found in CMakeLists of the detector module.",
        "detectorName": "TST",                "": "3-letter code of the detector.",
        "initTrigger": [                      "", "List of initialization triggers",
          "startofrun",                       "", "An example of an init trigger"
        ],
        "updateTrigger": [                    "", "List of update triggers",
          "10min",                            "", "An example of an update trigger"
        ],
        "stopTrigger": [                      "", "List of stop triggers",
          "endofrun",                         "", "An example of a stop trigger"
        ]
      }
    }
  }
}
```

### External tasks configuration

Below the external task configuration structure is described. Note that more than one external task might be declared inside in the "externalTasks" path.

```json
{
  "qc": {
    "externalTasks": {
      "External-1": {                       "": "Name of the task",
        "active": "true",                   "": "Activation flag. If not \"true\", the Task will not be created.",
        "query": "External-1:TST/HISTO/0",  "": "Query specifying where the objects to be checked and stored are coming from. Use the task name as binding."
      }
    }
  }
}
```

## Data Sampling monitoring

To have the monitoring metrics for the Data Sampling (the Dispatcher) sent to a specific sink (like influxdb), add the option `--monitoring-backend` when launching the DPL workflow. For example:
```shell
--monitoring-backend 'influxdb-udp://influxdb-server.cern.ch:8086'
```

This will actually send the monitoring data of *all* DPL devices to this database.

__Note for mac users__: if you get a crash and the message "std::exception::what: send_to: Message too long", it means that you have to adapt a `udp` parameter. You can check the datagram size via `sudo sysctl net.inet.udp.maxdgram`. If it says something less than 64 kB, then increase size: `sudo sysctl -w net.inet.udp.maxdgram=65535`

---

[← Go back to Post-processing](PostProcessing.md) | [↑ Go to the Table of Content ↑](../README.md) | [Continue to Frequently Asked Questions →](FAQ.md)<|MERGE_RESOLUTION|>--- conflicted
+++ resolved
@@ -173,7 +173,6 @@
     },
 ```
 List the local processing machines in the `localMachines` array. `remoteMachine` should contain the host name which
-<<<<<<< HEAD
  will serve as a QC server and `remotePort` should be a port number on which Mergers will wait for upcoming MOs. Make
  sure it is not used by other service. If different QC Tasks are run in parallel, use separate ports for each. One
  also may choose the merging mode - `delta` is the default and recommended (tasks are reset after each cycle, so they
@@ -182,13 +181,6 @@
  
 With the `delta` mode, one can cheat by specifying just one local machine name and referencing only that one later.
 This is not possible with `entire` mode, because then Mergers need identifiable data sources to merge objects correctly.
-=======
-will serve as a QC server and `remotePort` should be a port number on which Mergers will wait for upcoming MOs. Make
-sure it is not used by other service. If different QC Tasks are run in parallel, use separate ports for each. One
-also may choose the merging mode - `delta` is the default and recommended (tasks are reset after each cycle, so they
-send only updates), but if it is not feasible, Mergers may expect `entire` objects - tasks are not reset, they
-always send entire objects and the latest versions are combined in Mergers.
->>>>>>> c8cad1e8
 
 In case of a remote task, choosing `"remote"` option for the `"location"` parameter is enough.
 
@@ -208,14 +200,8 @@
     }
 ```
 
-<<<<<<< HEAD
 In case the task is running remotely, one has to specify the machines where data should be published to external 
 machines (with remote tasks) and a local port number. Use separate ports for each Data Sampling Policy.
-=======
-However in both cases, one has to specify the machines where data should be sampled, as below. If data should be
-published to external machines (with remote tasks), one has to add a local port number. Use separate ports for each
-Data Sampling Policy.
->>>>>>> c8cad1e8
 ```json
 {
   "dataSamplingPolicies": [
@@ -234,13 +220,8 @@
 ```
 /
 2. Make sure that the firewalls are properly configured. If your machines block incoming/outgoing connections by
-<<<<<<< HEAD
  default, you can add these rules to the firewall (run as sudo). Consider enabling only concrete ports or a small
  range of those.
-=======
-   default, you can add these rules to the firewall (run as sudo). Consider enabling only concrete ports or a small
-   range of those.
->>>>>>> c8cad1e8
 
 ```
 # localnode1 and localnode2 :
@@ -273,14 +254,10 @@
 If there are no problems, on QCG you should see the `example` histogram updated under the paths `qc/TST/MO/MultiNodeLocal`
 and `qc/TST/MO/MultiNodeRemote`, and corresponding Checks under the path `qc/TST/QO/`.
 
-<<<<<<< HEAD
 When using AliECS, one has to generate workflow templates and upload them to the corresponding repository. Please
 contact the QC or AliECS developers to receive assistance or instruction on how to do that.
 
 ## Writing a DPL data producer 
-=======
-## Writing a DPL data producer
->>>>>>> c8cad1e8
 
 For your convenience, and although it does not lie within the QC scope, we would like to document how to write a simple data producer in the DPL. The DPL documentation can be found [here](https://github.com/AliceO2Group/AliceO2/blob/dev/Framework/Core/README.md) and for questions please head to the [forum](https://alice-talk.web.cern.ch/).
 
