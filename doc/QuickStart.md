--- conflicted
+++ resolved
@@ -66,13 +66,8 @@
 
 __Repository and GUI__
 
-<<<<<<< HEAD
 The data is stored in the [ccdb-test](ccdb-test.cern.ch:8080/browse) at CERN. If everything works fine you should see the objects being published in the QC web GUI (QCG) at this address : [https://qcg-test.cern.ch](https://qcg-test.cern.ch/?page=objectTree). The link brings you to the hierarchy of objects. Open "QcTask" (the task you are running) and click on "example" which is the name of your histogram. The plot should be displayed on the right. If you wait a bit and hit "REFRESH NOW" in the far left menu you should see it changing from time to time. 
 Please note that anyone running o2-qc-run-basic publishes the same object and you might see the one published by someone else. 
-=======
-The data is stored in the [ccdb-test](ccdb-test.cern.ch:8080/browse) at CERN. If everything works fine you should see the objects being published in the QC web GUI (QCG) at this address : [https://qcg-test.cern.ch/?page=objectTree](https://qcg-test.cern.ch/?page=objectTree). The link brings you to the hierarchy of objects (see screenshot below). Open "QcTask" (the task you are running) and click on "example" which is the name of your histogram. The plot should be displayed on the right. If you wait a bit and hit "REFRESH NOW" in the far left menu you should see it changing from time to time (see second screenshot below). 
-Please note that anyone running qcRunBasic publishes the same object and you might see the one published by someone else. 
->>>>>>> d7eed827
 
 ![alt text](images/basic-qcg1.png)
 ![alt text](images/basic-qcg2.png)
