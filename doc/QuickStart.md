--- conflicted
+++ resolved
@@ -70,13 +70,9 @@
 
     o2-qc-run-producer | o2-qc --config json://${QUALITYCONTROL_ROOT}/etc/basic.json
  
-<<<<<<< HEAD
 ![basic-schema-2-exe](images/basic-schema-2-exe.png)
 
 This command uses two executables. The first one contains only the _Producer (see Figure above), which represents the data flow to which we want to apply the QC. The second executable generates the QC infrastructure based on the given configuration file (more details in a few sections). These two workflows are joined together using the pipe `|` character. This example illustrates how to add QC to any DPL workflow by using `o2-qc-run-qc` and passing it a configuration file. 
-=======
-This command uses two executables. The first one contains the _Producer, which represents a main data flow. The second executable generates the QC infrastructure based on given configuration file. These two workflows are joined together using the pipe | character. This example illustrates how to add QC to any DPL workflow by using `o2-qc` and passing it a configuration file. 
->>>>>>> c06f7ec3
 
 __Repository and GUI__
 
