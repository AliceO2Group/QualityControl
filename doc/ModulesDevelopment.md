# Modules development

<!--TOC generated with https://github.com/ekalinin/github-markdown-toc-->
<!--./gh-md-toc --insert /path/to/README.md-->
<!--ts-->
   * [Modules development](#modules-development)
      * [Context](#context)
         * [QC architecture](#qc-architecture)
         * [DPL](#dpl)
         * [Data Sampling](#data-sampling)
            * [Custom Data Sampling Condition](#custom-data-sampling-condition)
            * [Bypassing the Data Sampling](#bypassing-the-data-sampling)
         * [Code Organization](#code-organization)
         * [User-defined modules](#user-defined-modules)
      * [Module creation](#module-creation)
      * [Test run](#test-run)
      * [Modification of a Task](#modification-of-a-task)
<<<<<<< HEAD
      * [Check](#check)
      * [Commit Code](#commit-code)
      * [Details on data storage](#details-on-data-storage)
         * [Storage before v0.14 and ROOT 6.18](#storage-before-v014-and-root-618)
      * [Tuning the rates to avoid 100% CPU usage](#tuning-the-rates-to-avoid-100-cpu-usage)
=======
      * [Addition of a Check](#addition-of-a-check)
      * [Committing code](#committing-code)
>>>>>>> 23e5da9a

<!-- Added by: bvonhall, at:  -->

<!--te-->

[← Go back to Quickstart](QuickStart.md) | [↑ Go to the Table of Content ↑](../README.md) | [Continue to Advanced Topics →](Advanced.md)

## Context

Before developing a module, one should have a bare idea of what the QualityControl is and how it is designed. The following sections explore these aspects.

### QC architecture

![alt text](images/Architecture.png)

The main data flow is represented in blue. Data samples are selected by the Data Sampling (not represented) and sent to the QC tasks, either on the same machines or on other machines. The tasks produce TObjects, usually histograms, that are merged (if needed) and then checked. The checkers output the received TObject along with a quality flag. The TObject can be modified by the Checker. Finally the TObject and its quality are stored in the repository.

### DPL

[Data Processing Layer](https://github.com/AliceO2Group/AliceO2/blob/dev/Framework/Core/README.md) is a software framework developed as a part of O2 project. It structurizes the computing into units called _Data Processors_ - processes that communicate with each other via messages. DPL takes care of generating and running the processing topology out of user declaration code, serializing and deserializing messages, providing the data processors with all the anticipated messages for a given timestamp and much more. Each piece of data is characterized by its `DataHeader`, which consists (among others) of `dataOrigin`, `dataDescription` and `SubSpecification` - for example `{"MFT", "TRACKS", 0}`.

An example of a workflow definition which describes the processing steps (_Data Processors_), their inputs and their outputs can be seen in [runBasic.cxx](https://github.com/AliceO2Group/QualityControl/blob/master/Framework/runBasic.cxx). In the QC we define the workflows in files whose names are prefixed with `run`.

### Data Sampling

The Data Sampling provides the possibility to sample data in DPL workflows, based on certain conditions ( 5% randomly, when payload is greater than 4234 bytes or others, including custom conditions). The job of passing the right data is done by a data processor called `Dispatcher`. A desired data stream is specified in the form of Data Sampling Policies, defined in the QC JSON configuration file. Please refer to the main [Data Sampling readme](https://github.com/AliceO2Group/AliceO2/blob/dev/Framework/Core/README.md#data-sampling) for more details.

Data Sampling is used by Quality Control to feed the tasks with data. Below we present an example of a configuration file. It instructs Data Sampling to provide a QC task with 10% randomly selected data that has the header `{"ITS", "RAWDATA", 0}`. The data will be accessible inside the QC task by the binding `"raw"`.
```json
{
  "qc": {
    ...
    "tasks": {
      "QcTask": {
        ...
        "dataSource": {
          "type": "dataSamplingPolicy",
          "name": "its-raw"
        },
        ...
      }
    }
  },
  "dataSamplingPolicies": [
    {
      "id": "its-raw",
      "active": "true",
      "machines": [],
      "query_comment" : "query is in the format of binding1:origin1/description1/subSpec1[;binding2:...]",
      "query": "raw:ITS/RAWDATA/0",
      "samplingConditions": [
        {
          "condition": "random",
          "fraction": "0.1",
          "seed": "1234"
        }
      ],
      "blocking": "false"
    }
  ]
}
```

An example of using the data sampling in a DPL workflow is visible in [runAdvanced.cxx](https://github.com/AliceO2Group/QualityControl/blob/master/Framework/runAdvanced.cxx).

#### Custom Data Sampling Condition

If needed, a custom data selection can be performed by inheriting the `DataSamplingCondition` class and implementing the `configure` and `decide` methods. Then, to use it, one needs to specify the library and class names in the config file.

The class [ExampleCondition](https://github.com/AliceO2Group/QualityControl/blob/master/Modules/Example/include/Example/ExampleCondition.h) presents the how to write one's own condition, while in [example-default.json](https://github.com/AliceO2Group/QualityControl/blob/master/Framework/example-default.json) the policy `ex1` shows how it should be configured.

#### Bypassing the Data Sampling

In case one needs to sample at a very high rate, or even monitor 100% of the data, the Data Sampling can be omitted altogether. As a result the task is connected directly to the the Device producing the data to be monitored. To do so, change the _dataSource's_ type in the config file from `dataSamplingPolicy` to `direct`. In addition, add the information about the type of data that is expected (dataOrigin, binding, etc...) and remove the dataSamplingPolicies :  

```json
{
  "qc": {
    ...
    "tasks": {
      "QcTask": {
        ...
        "dataSource": {
          "type": "direct",
          "query_comment" : "query is in the format of binding1:origin1/description1/subSpec1[;binding2:...]",
          "query" : "its-raw-data:ITS/RAWDATA/0"
        },
        ...
      }
    }
  },
  "dataSamplingPolicies": [
  ]
}
```

The file `basic-no-sampling.json` is provided as an example. To test it, you can run `o2-qc` with that configuration file instead of `basic.json`.

### Code Organization

The repository QualityControl contains the _Framework_  and the _Modules_ in the respectively named directories.

The Data Sampling code is part of the AliceO2 repository.

### User-defined modules

The Quality Control uses _plugins_ to load the actual code to be executed by the _Tasks_ and the _Checkers_. A module, or plugin, can contain one or several _Tasks_ and/or one or several _Checks_. They must subclass `TaskInterface.h` and `CheckInterface.h` respectively. We use the Template Method Design Pattern.

## Module creation

Before starting to develop the code, one should create a new module if it does not exist yet. Typically each detector team should prepare a module.

The script `o2-qc-module-configurator.sh`, in the directory _Modules_, is able to prepare a new module or to add a new _Task_ or a new _Check_ to an existing module. It must be run from __within QualityControl/Modules__. See the help message below:
```
Usage: ./o2-qc-module-configurator.sh -m MODULE_NAME [OPTION]

Generate template QC module and/or tasks, checks.
If a module with specified name already exists, new tasks and checks are inserted to the existing one.
Please follow UpperCamelCase convention for modules', tasks' and checks' names.

Example:
# create new module and some task
./o2-qc-module-configurator.sh -m MyModule -t SuperTask
# add one task and two checks
./o2-qc-module-configurator.sh -m MyModule -t EvenBetterTask -c HistoUniformityCheck -c MeanTest

Options:
 -h               print this message
 -m MODULE_NAME   create a module named MODULE_NAME or add there some task/checker
 -t TASK_NAME     create a task named TASK_NAME
 -c CHECK_NAME    create a check named CHECK_NAME
 -p PP_NAME       create a postprocessing task named PP_NAME
```

For example, if your detector 3-letter code is ABC you might want to do
```
# we are in ~/alice
cd QualityControl/Modules
./o2-qc-module-configurator.sh -m Abc -t RawDataQcTask # create the module and a task
```

## Test run

Now that there is a module, we can build it and test it. First let's build it :
```
# We are in ~/alice and alienv has been called.
# Go to the build directory of QualityControl.
cd sw/slc7_x86-64/BUILD/QualityControl-latest/QualityControl
make -j8 install # replace 8 by the number of cores on your machine
```

To test whether it works, we are going to run a basic DPL workflow defined in `runBasic.cxx`.
We need to modify slightly the config file to indicate our freshly created module and classes.
The config file is called `basic.json` and is located in `$QUALITYCONTROL_ROOT/etc/`. After installation, if you want to modify the original one, it is in the source directory `Framework`. In case you need it updated in the installation directory, you have to `make install` the project again.
Change the lines as indicated below :

```
"tasks": {
  "MyRawDataQcTask": {
    "active": "true",
    "className": "o2::quality_control_modules::abc::RawDataQcTask",
    "moduleName": "QcAbc",
```

Now we can run it

```
o2-qc-run-producer | o2-qc --config json://${QUALITYCONTROL_ROOT}/etc/basic.json
```

You should see the QcTask at qcg-test.cern.ch with an object `Example` updating.

## Modification of a Task

Fill in the methods in RawDataQcTask.cxx. For example, make it publish a second histogram. Objects must be published only once and they will then be updated automatically every cycle (10 seconds for our example, 1 minute in general). 
Once done, recompile it (see section above) and run it. You should see the second object published in the qcg.

TODO give actual steps

You can rename the task by simply changing its name in the config file. Change the name from 
`QcTask` to whatever you like and run it again (no need to recompile). You should see the new name
appear in the QCG.

## Check

The Check is a function that determines the quality of the Monitor Objects produced in the previous step - Task. It can subscribe to receive multiple Monitor Objects from several Tasks.

<<<<<<< HEAD
## Configuration

```json
{
  "qc" : {
    "config" : { ... },
    "tasks" : { ... },

    "checks": {
      "CheckName": {
        "active": "true",
        "className": "o2::quality_control_modules::skeleton::SkeletonCheck",
        "moduleName": "QcSkeleton",
        "policy": "OnAny",
        "dataSource": [{
          "type": "Task",
          "name": "TaskName",
          "MOs": "all"
        },
        {
          "type": "Task",
          "name": "QcTask",
          "MOs": ["example", "other"]
        }]
      },
      "QcCheck": {
         ...
      }
   }

}
```

* __active__ - Boolean value whether the checker is active or not
* __moduleName__ - The module which implements the check class (like in tasks)
* __className__ - Class inside the module with the namespace path (like in tasks)
* __policy__ - Policy for triggering the _check_ function inside the module
    * _OnAny_ (default) - if any of the declared monitor objects change, might trigger even if not all are ready
    * _OnAnyNonZero_ - if any of the declared monitor objects change with assurance that there are all MOs
    * _OnAll_ - if all of the monitor objects updated at least once
    * if the MOs are not declared or _MO_: "all" in one or more dataSources, the above policy don't apply, the `check` will be triggered whenever a new MonitorObject is received from one of the inputs
* __dataSource__ - declaration of the `check` input
    * _type_ - currently only supported is _Task_
    * _name_ - name of the _Task_
    * _MOs_ - list of MonitorObjects name or "all"

## Implementation
After creation of the module described in the above section, every Check functionality requires a separate implementation. The module might implement several Check classes.
```c++
Quality check(std::map<std::string, std::shared_ptr<MonitorObject>>* moMap) {}

void beautify(std::shared_ptr<MonitorObject> mo, Quality = Quality::Null) {}

```

The `check` function is called whenever the _policy_ is satisfied. It gets a map with all declared MonitorObjects. It is expected to return Quality of the given MonitorObjects.

The `beautify` function is called after the `check` function if there is only one declared MonitorObject.
## Commit Code
=======
## Committing code
>>>>>>> 23e5da9a

To commit your new or modified code, please follow this procedure
1. Fork the [QualityControl](github.com/AliceO2Group/QualityControl) repo using github webpage or github desktop app.
1. Clone it : `git clone https://github.com/<yourIdentifier>/QualityControl.git`
1. Before you start working on your code, create a branch in your fork : `git checkout -b feature-new-stuff`
2. Push the branch : `git push --set-upstream origin feature-new-stuff`
2. Add and commit your changes onto this branch : `git add Abc.cxx ; git commit Abc.cxx`
3. Push your commits : `git push`
4. Once you are satisfied with your changes, make a _Pull Request_ (PR). Go to your branches on the github webpage, and click "New Pull Request". Explain what you did. If you only wanted to share the progress, but your PR is not ready for a review yet, please put **[WIP]** (Work In Progress) in the beginning of its name.
5. One of the QC developers will check your code. It will also be automatically tested.
6. Once approved the changes will be merged in the main repo. You can delete your branch.

For a new feature, just create a new branch for it and use the same procedure. Do not fork again. You can work on several features at the same time by having parallel branches.

General ALICE Git guidelines can be accessed [here](https://alisw.github.io/git-tutorial/).

---

[← Go back to Quickstart](QuickStart.md) | [↑ Go to the Table of Content ↑](../README.md) | [Continue to Advanced Topics →](Advanced.md)<|MERGE_RESOLUTION|>--- conflicted
+++ resolved
@@ -15,16 +15,11 @@
       * [Module creation](#module-creation)
       * [Test run](#test-run)
       * [Modification of a Task](#modification-of-a-task)
-<<<<<<< HEAD
       * [Check](#check)
-      * [Commit Code](#commit-code)
+      * [Committing code](#committing-code)
       * [Details on data storage](#details-on-data-storage)
          * [Storage before v0.14 and ROOT 6.18](#storage-before-v014-and-root-618)
       * [Tuning the rates to avoid 100% CPU usage](#tuning-the-rates-to-avoid-100-cpu-usage)
-=======
-      * [Addition of a Check](#addition-of-a-check)
-      * [Committing code](#committing-code)
->>>>>>> 23e5da9a
 
 <!-- Added by: bvonhall, at:  -->
 
@@ -212,7 +207,6 @@
 
 The Check is a function that determines the quality of the Monitor Objects produced in the previous step - Task. It can subscribe to receive multiple Monitor Objects from several Tasks.
 
-<<<<<<< HEAD
 ## Configuration
 
 ```json
@@ -271,10 +265,8 @@
 The `check` function is called whenever the _policy_ is satisfied. It gets a map with all declared MonitorObjects. It is expected to return Quality of the given MonitorObjects.
 
 The `beautify` function is called after the `check` function if there is only one declared MonitorObject.
-## Commit Code
-=======
+
 ## Committing code
->>>>>>> 23e5da9a
 
 To commit your new or modified code, please follow this procedure
 1. Fork the [QualityControl](github.com/AliceO2Group/QualityControl) repo using github webpage or github desktop app.
