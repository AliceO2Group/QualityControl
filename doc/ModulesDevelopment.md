# Modules development

<!--TOC generated with https://github.com/ekalinin/github-markdown-toc-->
<!--./gh-md-toc --insert /path/to/README.md-->
<!--ts-->
   * [Modules development](#modules-development)
      * [Context](#context)
         * [QC architecture](#qc-architecture)
         * [DPL](#dpl)
         * [Data Sampling](#data-sampling)
            * [Custom Data Sampling Condition](#custom-data-sampling-condition)
            * [Bypassing the Data Sampling](#bypassing-the-data-sampling)
         * [Code Organization](#code-organization)
         * [Developing with aliBuild/alienv](#developing-with-alibuildalienv)
         * [User-defined modules](#user-defined-modules)
         * [Repository](#repository)
            * [Paths](#paths)
      * [Module creation](#module-creation)
      * [Test run](#test-run)
         * [Saving the QC objects in a local file](#saving-the-qc-objects-in-a-local-file)
      * [Modification of the Task](#modification-of-the-task)
      * [Check](#check)
         * [Configuration](#configuration)
         * [Implementation](#implementation)
      * [Quality Aggregation](#quality-aggregation)
         * [Quick try](#quick-try)
         * [Configuration](#configuration-1)
         * [Implementation](#implementation-1)
      * [Committing code](#committing-code)
      * [Data sources](#data-sources)
         * [Readout](#readout)
         * [DPL workflow](#dpl-workflow)
      * [A more advanced example](#a-more-advanced-example)
<<<<<<< HEAD
      * [Monitoring](#monitoring)
=======
>>>>>>> ff767b77

<!-- Added by: bvonhall, at:  -->

<!--te-->

[← Go back to Quickstart](QuickStart.md) | [↑ Go to the Table of Content ↑](../README.md) | [Continue to Post-processing →](PostProcessing.md)

## Context

Before developing a module, one should have a bare idea of what the QualityControl is and how it is designed. The following sections explore these aspects.

### QC architecture

![alt text](images/Architecture.png)

The main data flow is represented in blue. Data samples are selected by the Data Sampling (not represented) and sent to the QC tasks, either on the same machines or on other machines. The tasks produce TObjects, usually histograms, encapsulated in a MonitorObject that are merged (if needed) and then checked. The checkers output a QualityObject along with the MonitorObjects which might have been modified. The MonitorObjects and the QualityObjects are stored in the repository. The QualityObjects can also optionally be aggregated by the Aggregators to produce additional QualityObjects that are also saved in the database. 

Asynchronously, the Post-processing can retrieve MonitorObjects from the database when certain events happen (new version of an object, new run) and produce new TObjects such as a trending plot.

### DPL

[Data Processing Layer](https://github.com/AliceO2Group/AliceO2/blob/dev/Framework/Core/README.md) is a software framework developed as a part of O2 project. It structurizes the computing into units called _Data Processors_ - processes that communicate with each other via messages. DPL takes care of generating and running the processing topology out of user declaration code, serializing and deserializing messages, providing the data processors with all the anticipated messages for a given timestamp and much more. Each piece of data is characterized by its `DataHeader`, which consists (among others) of `dataOrigin`, `dataDescription` and `SubSpecification` - for example `{"MFT", "TRACKS", 0}`.

An example of a workflow definition which describes the processing steps (_Data Processors_), their inputs and their outputs can be seen in [runBasic.cxx](https://github.com/AliceO2Group/QualityControl/blob/master/Framework/src/runBasic.cxx). In the QC we define the workflows in files whose names are prefixed with `run`.

### Data Sampling

The Data Sampling provides the possibility to sample data in DPL workflows, based on certain conditions ( 5% randomly, when payload is greater than 4234 bytes or others, including custom conditions). The job of passing the right data is done by a data processor called `Dispatcher`. A desired data stream is specified in the form of Data Sampling Policies, defined in the QC JSON configuration file. Please refer to the main [Data Sampling readme](https://github.com/AliceO2Group/AliceO2/blob/dev/Framework/Core/README.md#data-sampling) for more details.

Data Sampling is used by Quality Control to feed the tasks with data. Below we present an example of a configuration file. It instructs Data Sampling to provide a QC task with 10% randomly selected data that has the header `{"ITS", "RAWDATA", 0}`. The data will be accessible inside the QC task by the binding `"raw"`.
```json
{
  "qc": {
    ...
    "tasks": {
      "QcTask": {
        ...
        "dataSource": {
          "type": "dataSamplingPolicy",
          "name": "its-raw"
        },
        ...
      }
    }
  },
  "dataSamplingPolicies": [
    {
      "id": "its-raw",
      "active": "true",
      "machines": [],
      "query_comment" : "query is in the format of binding1:origin1/description1/subSpec1[;binding2:...]",
      "query": "raw:ITS/RAWDATA/0",
      "samplingConditions": [
        {
          "condition": "random",
          "fraction": "0.1",
          "seed": "1234"
        }
      ],
      "blocking": "false"
    }
  ]
}
```

An example of using the data sampling in a DPL workflow is visible in [runAdvanced.cxx](https://github.com/AliceO2Group/QualityControl/blob/master/Framework/src/runAdvanced.cxx).

#### Custom Data Sampling Condition

If needed, a custom data selection can be performed by inheriting the `DataSamplingCondition` class and implementing the `configure` and `decide` methods. Then, to use it, one needs to specify the library and class names in the config file.

The class [ExampleCondition](https://github.com/AliceO2Group/QualityControl/blob/master/Modules/Example/include/Example/ExampleCondition.h) presents the how to write one's own condition, while in [example-default.json](https://github.com/AliceO2Group/QualityControl/blob/master/Framework/example-default.json) the policy `ex1` shows how it should be configured.

#### Bypassing the Data Sampling

In case one needs to sample at a very high rate, or even monitor 100% of the data, the Data Sampling can be omitted altogether. As a result the task is connected directly to the the Device producing the data to be monitored. To do so, change the _dataSource's_ type in the config file from `dataSamplingPolicy` to `direct`. In addition, add the information about the type of data that is expected (dataOrigin, binding, etc...) and remove the dataSamplingPolicies :  

```json
{
  "qc": {
    ...
    "tasks": {
      "QcTask": {
        ...
        "dataSource": {
          "type": "direct",
          "query_comment" : "query is in the format of binding1:origin1/description1/subSpec1[;binding2:...]",
          "query" : "its-raw-data:ITS/RAWDATA/0"
        },
        ...
      }
    }
  },
  "dataSamplingPolicies": [
  ]
}
```

The file `basic-no-sampling.json` is provided as an example. To test it, you can run `o2-qc` with that configuration file instead of `basic.json`.

To use multiple direct data sources, just place them one after another in the value of `"query"`, separated with a semicolon. For example:
```
"query" : "emcal-digits:EMC/DIGITS/0;emcal-triggers:EMC/TRIGGERS/0"
```

### Code Organization

The repository QualityControl contains the _Framework_  and the _Modules_ in the respectively named directories.

The Data Sampling code is part of the AliceO2 repository.

### Developing with aliBuild/alienv

One can of course build using `aliBuild` (`aliBuild build --defaults o2 QualityControl`). However, that will take quite some time as it checks all dependencies and builds everything. 

After the initial use of `aliBuild`, which is necessary, the correct way of building is to load the environment with `alienv` and then go to the build directory and run `make` or `ninja`.

```
alienv load QualityControl/latest
cd sw/BUILD/QualityControl-latest/QualityControl
make -j8 install # or ninja -j8 install , also adapt to the number of cores available
```

If you need to use the QCG or Readout, load `O2Suite` instead of `QualityControl`.

### User-defined modules

The Quality Control uses _plugins_ to load the actual code to be executed by the _Tasks_, the _Checks_, the _Aggregators_ and the _PostProcessing_. A module, or plugin, can contain one or several of these classes. They must subclass the corresponding interfaces, for example `TaskInterface.h` or `CheckInterface.h`. We use the Template Method Design Pattern.

The same code, the same class, can be run many times in parallel. It means that one can run several copies of the same qc Task in parallel, each executing the same code but on different data samples, typically on different nodes. 

### Repository

QC results (MonitorObjects and QualityObjects) are stored in a repository that we usually call the QCDB. Indeed, the underlying technology is the one of the CCDB (Condition and Calibration DataBase). As a matter of fact we use the test instance of the CCDB for the tests and development (ccdb-test.cern.ch:8080). In production, we will have a different instance distinct from the CCDB. 

#### Paths

We use a consistent system of path for the objects we store in the QCDB:
* MonitorObjects: ```qc/<detectorCode>/MO/<taskName>/<moName>```
* QualityObjects: ```qc/<detectorCode>/QO/<checkName>[/<moName>]```  
The last, optional, part depends on the policy (read more about that [later](#Check)).

## Module creation

Before starting to develop the code, one should create a new module if it does not exist yet. Typically each detector team should prepare a module.

The script `o2-qc-module-configurator.sh`, in the directory _Modules_, is able to prepare a new module or to add a new _Task_, _Check_, _Aggregator_ or PostProcessing task to an existing module. It must be run from __within QualityControl/Modules__. See the help message below:
```
Usage: ./o2-qc-module-configurator.sh -m MODULE_NAME [OPTION]

Generate template QC module and/or tasks, checks, aggregators and postprocessing.
If a module with specified name already exists, new tasks, checks, aggregators and postprocessing are inserted to the existing module.
Please follow UpperCamelCase convention for modules', tasks' and checks' names.

Example:
# create new module and some task
./o2-qc-module-configurator.sh -m MyModule -t SuperTask
# add one task and two checks
./o2-qc-module-configurator.sh -m MyModule -t EvenBetterTask -c HistoUniformityCheck -c MeanTest

Options:
 -h               print this message
 -m MODULE_NAME   create a module named MODULE_NAME or add there some task/checker
 -t TASK_NAME     create a task named TASK_NAME
 -c CHECK_NAME    create a check named CHECK_NAME
 -p PP_NAME       create a postprocessing task named PP_NAME
 -a AGG_NAME      create an aggregator named AGG_NAME
```

For example, if your detector 3-letter code is TST you might want to do
```
# we are in ~/alice
cd QualityControl/Modules
./o2-qc-module-configurator.sh -m TST -t RawDataQcTask # create the module and a task
```

IMPORTANT: Make sure that your detector code is listed in TaskRunner::validateDetectorName. If it is not, feel free to add it. 

We will refer in the following section to the module as `Tst` and the task as `RawDataQcTask`. Make sure to use your own code and names. 

## Test run

Now that there is a module, we can build it and test it. First let's build it :
```
# We are in ~/alice, call alienv if not already done
alienv enter QualityControl/latest
# Go to the build directory of QualityControl.
cd sw/BUILD/QualityControl-latest/QualityControl
make -j8 install # or ninja, replace 8 by the number of cores on your machine
```

To test whether it works, we are going to run a basic workflow made of a producer and the qc, which corresponds to the one we saw in the [QuickStart](QuickStart.md#basic-workflow).

We are going to duplicate the config file we used previously, i.e. `basic.json`: 
```
cp ~/alice/QualityControl/Framework/basic.json ~/alice/QualityControl/Modules/TST/basic-tst.json
```

We need to modify it slightly to indicate our freshly created module and classes.
Change the lines as indicated below :

```
"tasks": {
  "MyRawDataQcTask": {
    "active": "true",
    "className": "o2::quality_control_modules::abc::RawDataQcTask",
    "moduleName": "QcTST",
    "detectorName": "TST",
```
and 
```
        "detectorName": "TST",
        "dataSource": [{
          "type": "Task",
          "name": "MyRawDataQcTask",
```

Now we can run it

```
o2-qc-run-producer | o2-qc --config json://$HOME/alice/QualityControl/Modules/TST/basic-tst.json
```

You should see an object `example` in `/qc/TST/MO/MyRawDataQcTask` at qcg-test.cern.ch.

### Saving the QC objects in a local file

When debugging and developping, and only in this case, it can be handy to save the objects being produced to a file. Simply add the parameter `saveObjectsToFile` to the task definition and set it to file name with or without a path. For example: 

```
"saveObjectsToFile": "test.root",      "": "For debugging, path to the file where to save. If empty it won't save."
``` 

## Modification of the Task

We are going to modify our task to make it publish a second histogram. Objects must be published only once and they will then be updated automatically every cycle (10 seconds for our example, 1 minute in general). Modify `RawDataQcTask.cxx` and its header to add a new histogram, build it and publish it with `getObjectsManager()->startPublishing(mHistogram);`.
Once done, recompile it (see section above, `make -j8 install` in the build directory) and run it (same as above). You should see the second object published in the qcg.

## Check

A Check is a function that determines the quality of the Monitor Objects produced in the previous step - Task. It can receive multiple Monitor Objects from several Tasks.

### Configuration

```json
{
  "qc" : {
    "config" : { ... },
    "tasks" : { ... },

    "checks": {
      "CheckName": {
        "active": "true",
        "className": "o2::quality_control_modules::skeleton::SkeletonCheck",
        "moduleName": "QcSkeleton",
        "policy": "OnAny",
        "dataSource": [{
          "type": "Task",
          "name": "TaskName"
        },
        {
          "type": "Task",
          "name": "QcTask",
          "MOs": ["example", "other"]
        }]
      },
      "QcCheck": {
         ...
      }
   }

}
```

* __active__ - Boolean to indicate whether the checker is active or not
* __moduleName__ - Name of the module which implements the check class (like in tasks)
* __className__ - Name and namespace of the class, which is part of the module specified above (like in tasks)
* __policy__ - Policy for triggering the _check_ function defined in the class:
    * _OnAny_ (default) - Triggers if ANY of the listed monitor objects changes.
    * _OnAnyNonZero_ - Triggers if ANY of the declared monitor objects changes, but only after all listed objects have been received at least once.
    * _OnAll_ - Triggers if ALL the listed monitor objects have changed.
    * _OnEachSeparately_ - Triggers separately for EACH of the listed objects whenever one of them changes.
    * In case the list of monitor objects is empty, the policy is simply ignored and the `check` will be triggered whenever a new MonitorObject is received.
* __dataSource__ - declaration of the `check` input
    * _type_ - currently only supported is _Task_
    * _name_ - name of the _Task_
    * _MOs_ - list of MonitorObjects names or can be omitted to mean that all objects should be taken.

### Implementation
After the creation of the module described in the above section, every Check functionality requires a separate implementation. The module might implement several Check classes.
```c++
Quality check(std::map<std::string, std::shared_ptr<MonitorObject>>* moMap) {}

void beautify(std::shared_ptr<MonitorObject> mo, Quality = Quality::Null) {}

```

The `check` function is called whenever the _policy_ is satisfied. It gets a map with all declared MonitorObjects. It is expected to return Quality of the given MonitorObjects.

The `beautify` function is called after the `check` function if there is a single `dataSource` of type `Task` in the configuration of the check. If there is more than one, the `beautify()` is not called in this check. 

## Quality Aggregation

The _Aggregators_ are able to collect the QualityObjects produced by the checks or other _Aggregators_ and to produce new Qualities. This is especially useful to determine the overall quality of a detector or a set of detectors. 

![alt text](images/Aggregation.png)

### Quick try

One can try it with this simple example: 

```c++
o2-qc-run-basic --config-path ${QUALITYCONTROL_ROOT}/etc/basic-aggregator.json
```

Notice the AggregatorRunner after the CheckRunner.

A more complex example with a producer and the `o2-qc`: 

```
o2-qc-run-advanced --no-qc | o2-qc --config json://${QUALITYCONTROL_ROOT}/etc/advanced-aggregator.json
```

### Configuration

```json
{
  "qc": {
    "config": {...},
    "tasks": {...},
    "checks": {...},
    "aggregators": {
      "MyAggregator": {
        "active": "true",
        "className": "o2::quality_control_modules::skeleton::SkeletonAggregator",
        "moduleName": "QcSkeleton",
        "policy": "OnAll",
        "detectorName": "TST",
        "dataSource": [{
          "type": "Check",
          "name": "QcCheck", "": "If the check produces multiple objects, specify \"QOs\""
        }, 
        {
          "type": "Aggregator",
          "name": "MyOtherAggregator",
          "QOs": ["newQuality", "another"]
        }]
      }
    }
  },
  "dataSamplingPolicies": [...]
}
```

* __active__ - Boolean to indicate whether the aggregator is active or not
* __moduleName__ - Name of the module which implements the aggregator class (like in tasks)
* __className__ - Name and namespace of the class, which is part of the module specified above (like in tasks)
* __policy__ - Policy for triggering the _check_ function defined in the class:
    * _OnAny_ (default) - Triggers if ANY of the listed quality objects changes.
    * _OnAll_ - Triggers if ALL the listed quality objects have changed.
    * In case the list of QualityObject is empty, the policy is simply ignored and the `check` will be triggered whenever a new QualityObject is received.
* __dataSource__ - declaration of the `check` input
    * _type_ - _Check_ or _Aggregator_
    * _names_ - name of the Check or Aggregator
    * _QOs_ - list of QualityObjects names or can be omitted to mean that all objects should be taken.

### Implementation

With `o2-qc-module-configurator.sh` (see [here](#module-creation)), create a new Aggregator that can be then used in the config file. 

An aggregator inherits from `AggregatorInterface` and in particular this method: 
```c++
  virtual std::vector<Quality> aggregate(std::map<std::string, std::shared_ptr<const o2::quality_control::core::QualityObject>>& qoMap) = 0;
```

The `aggregate` method is called whenever the _policy_ is satisfied. It gets a map with all the declared QualityObjects. It is expected to return a new Quality based on the inputs.

## Committing code

To commit your new or modified code, please follow this procedure
1. Fork the [QualityControl](github.com/AliceO2Group/QualityControl) repo using github webpage or github desktop app.
1. Clone it : `git clone https://github.com/<yourIdentifier>/QualityControl.git`
1. Before you start working on your code, create a branch in your fork : `git checkout -b feature-new-stuff`
2. Push the branch : `git push --set-upstream origin feature-new-stuff`
2. Add and commit your changes onto this branch : `git add Abc.cxx ; git commit Abc.cxx`
3. Push your commits : `git push`
4. Once you are satisfied with your changes, make a _Pull Request_ (PR). Go to your branches on the github webpage, and click "New Pull Request". Explain what you did. If you only wanted to share the progress, but your PR is not ready for a review yet, please put **[WIP]** (Work In Progress) in the beginning of its name.
5. One of the QC developers will check your code. It will also be automatically tested.
6. Once approved the changes will be merged in the main repo. You can delete your branch.

For a new feature, just create a new branch for it and use the same procedure. Do not fork again. You can work on several features at the same time by having parallel branches.

General ALICE Git guidelines can be accessed [here](https://alisw.github.io/git-tutorial/).

## Data sources

In the final system, the qc gets real data from the DPL devices or the readout processes. During development a number of possibilities are available for the detector teams to develop their QC. We list them below. 

### Readout

When connecting the QC directly to the readout using the `o2-qc-run-readout` proxy, remember to add this consumer to the config file of the readout and to enable it: 
```json
[consumer-fmq-qc]
consumerType=FairMQChannel
enableRawFormat=1
fmq-name=readout-qc
fmq-address=ipc:///tmp/readout-pipe-1
fmq-type=pub
fmq-transport=zeromq
unmanagedMemorySize=2G
memoryPoolNumberOfPages=500
memoryPoolPageSize=1M
enabled=1
```

__Random data__

Add one or several dummy equipments:
```
[equipment-dummy-1]
name=dummy-1
equipmentType=dummy
enabled=1
eventMaxSize=200
eventMinSize=100
memoryPoolNumberOfPages=100
memoryPoolPageSize=128k
fillData=1
```

__Live detector data__

If a part or the whole detector is ready and connected to 1 or several CRUs in the FLP, configure the readout to get data from there. The exact configuration items should be discussed with the readout experts. 

This is the most realistic test one can do but it is also not very practical as you have to control the data taking and be on the machine equipped with a CRU. See the next section to alleviate this situation.

__Detector data file__

To record a data file with readout while getting data from a CRU, add the following piece to the readout configuration file:
```
[consumer-rec]
enabled=1
consumerType=fileRecorder
fileName=/tmp/dataRecorder_flp1.raw
```

To read it back with readout, for instance on another machine, add: 
```
[equipment-player-1]
equipmentType=player
memoryPoolPageSize=1M
memoryPoolNumberOfPages=1000
filePath=/path/to/dataRecorder_flp1.raw 
autoChunk=1
```

### DPL workflow

When plugging the QC on a DPL workflow to monitor the output of one or several devices, one should of course have some data producer in the workflow itself. Several options exist, listed below. 

__Random data__

As shown earlier in this documentation we provide a random data generator. The binary is called `o2-qc-run-producer` and many options are available (use `--help` to see them).

__Data file__

To write and read data files in the DPL, please refer to the [RawFileWriter](https://github.com/AliceO2Group/AliceO2/tree/dev/Detectors/Raw#rawfilewriter) and [RawFileReader](https://github.com/AliceO2Group/AliceO2/tree/dev/Detectors/Raw#rawfilereader).

On the same page, there are instructions to write such file from Simulation. 

Another option to read a raw data file, produced by Simulation or recorded with `readout.exe` per instance, is to use directly the program `o2-raw-file-reader-workflow` in O2 as described [here](https://github.com/AliceO2Group/AliceO2/tree/dev/Detectors/Raw#raw-data-file-reader-workflow) (the config file is described [earlier in the page](https://github.com/AliceO2Group/AliceO2/tree/dev/Detectors/Raw#rawfilereader)). 
```
o2-raw-file-reader-workflow --conf myConf.cfg | o2-qc --config json://${QUALITYCONTROL_ROOT}/etc/readout.json
```

__Live detector data__

If the detector is ready and connected to the CRU(s), one can of course start the full data taking workflow, including the SubTimeFrameBuilder and the DPL processing and plug the QC onto it.

## A more advanced example

A more complete example is available. The config file is called [advanced.json](../Framework/advanced.json). The workflow is made of 3 sources, intermediate processing steps, 3 sinks and a Dispatcher connecting two QC tasks to a number of these steps and 2 checks. The topology doesn't mean to represent any particular physics processing, it is just an example with multiple data processors.

![alt text](images/advanced.png)

To run it do either
```
o2-qc-run-advanced
```
or 
```
o2-qc-run-advanced --no-qc | o2-qc --config json://${QUALITYCONTROL_ROOT}/etc/advanced.json
```

## Monitoring

The QC uses the [O2 Monitoring](https://github.com/AliceO2Group/Monitoring/) library to monitor metrics. 
The user code has access to an instance of the Monitoring via the variable `mMonitoring`. 
It can be used this way: 
```
mMonitoring->send({ 42, "my/metric" }); // send the value 42 keyed with "my/metric" 
```
By default the Monitoring will be printed in the terminal. If a proper Monitoring system 
is setup, one can update the monitoring url in the config file to point to it. 

---

[← Go back to Quickstart](QuickStart.md) | [↑ Go to the Table of Content ↑](../README.md) | [Continue to Post-processing →](PostProcessing.md)<|MERGE_RESOLUTION|>--- conflicted
+++ resolved
@@ -31,10 +31,7 @@
          * [Readout](#readout)
          * [DPL workflow](#dpl-workflow)
       * [A more advanced example](#a-more-advanced-example)
-<<<<<<< HEAD
       * [Monitoring](#monitoring)
-=======
->>>>>>> ff767b77
 
 <!-- Added by: bvonhall, at:  -->
 
